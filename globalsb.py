import re
import os
import io
import random
import decimal
from decimal import Decimal

import discord

import digiformatter as df
import digierror as errors
import digiSV
import userdb


# Configure decimal module.
decimal.getcontext()
context = decimal.Context(prec = 120, rounding = decimal.ROUND_HALF_EVEN,
                          Emin = -9999999, Emax = 999999, capitals = 1, clamp = 0, flags = [],
                          traps = [decimal.Overflow, decimal.DivisionByZero, decimal.InvalidOperation])
decimal.setcontext(context)


# Version.
version = "3AAH.0.0.b4"

# Defaults
defaultheight = Decimal(1.754)  # meters
defaultweight = Decimal(66760)  # grams
defaultdensity = Decimal(1.0)

# Constants
newline = "\n"
folder = ".."
sizebotuser_roleid = 562356758522101769
brackets = ["[", "]", "<", ">"]
enspace = "\u2002"
printtab = enspace * 4
allowbrackets = ("&compare", "&stats")  # TODO: Could be better.

# Slow growth tasks.
# TODO: Get rid of asyncio tasks, replace with timed database checks.
tasks = {}


def getID(*names):
    # IDs are stored in text/ids.txt.
    # The format is one ID per line, in the form {id}:{name}
    # This file is not tracked by Git.
    iddict = {}
    with io.open("text/ids.txt", "r", encoding="utf-8") as idfile:
        ids = idfile.readlines()
    ids = [x.strip() for x in ids]
    for line in ids:
        iddict[line[19:]] = line[:18].lower()
    if len(names) == 0:
        return iddict
    if len(names) == 1:
        if names in iddict.keys():
            return int(iddict[names])
        else:
            return 000000000000000000
    else:
        idlist = []
        for name in names:
            if name in iddict.keys():
                idlist.append(int(iddict[name]))
            else:
                idlist.append(000000000000000000)
        return tuple(idlist)


def regenHexCode():
    # 16-char hex string gen for unregister.
    hexdigits = "1234567890abcdef"
    lst = [random.choice(hexdigits) for n in range(16)]
    hexstring = "".join(lst)
    hexfile = open("text/hexstring.txt", "w")
    hexfile.write(hexstring)
    hexfile.close()


def readHexCode():
    # Read the hexcode from the file.
    hexfile = open("text/hexstring.txt", "r")
    hexcode = hexfile.readlines()
    hexfile.close()
    return str(hexcode[0])


# ASCII art.
banner = r"""
. _____ _        ______       _   _____ .
./  ___(_)       | ___ \     | | |____ |.
.\ `--. _ _______| |_/ / ___ | |_    / /.
. `--. \ |_  / _ \ ___ \/ _ \| __|   \ \.
./\__/ / |/ /  __/ |_/ / (_) | |_.___/ /.
.\____/|_/___\___\____/ \___/ \__\____/ ."""


# Get number from string.
def getNum(s):
    match = re.search(r"\d+\.?\d*", s)
    if match is None:
        return None
    return Decimal(match.group(0))


# Get letters from string.
def getLet(s):
    match = re.search(r"[a-zA-Z\'\"]+", s)
    if match is None:
        return None
    return match.group(0)


# Remove decimals.
def removeDecimals(output):
    if re.search(r"(\.\d*?)(0+)", output):
        output = re.sub(r"(\.\d*?)(0+)", r"\1", output)
    if re.search(r"(.*)(\.)(\D+)", output):
        output = re.sub(r"(.*)(\.)(\D+)", r"\1\3", output)
    return output


def removeBrackets(s):
    for bracket in brackets:
        s = s.replace(bracket, "")
    return s


def roundNearestHalf(number):
    return round(number * 2) / 2


def placeValue(number):
    return "{:,}".format(number)


# Add newlines and join into one string
def lines(items):
    return "".join(item + "\n" for item in items)


def prettyTimeDelta(seconds):
    seconds = int(seconds)
    years, seconds = divmod(seconds, 86400 * 365)
    days, seconds = divmod(seconds, 86400)
    hours, seconds = divmod(seconds, 3600)
    minutes, seconds = divmod(seconds, 60)
    if years > 0:
        return '%d years, %d days, %d hours, %d minutes, %d seconds' % (years, days, hours, minutes, seconds)
    elif days > 0:
        return '%d days, %d hours, %d minutes, %d seconds' % (days, hours, minutes, seconds)
    elif hours > 0:
        return '%d hours, %d minutes, %d seconds' % (hours, minutes, seconds)
    elif minutes > 0:
        return '%d minutes, %d seconds' % (minutes, seconds)
    else:
        return '%d seconds' % (seconds)


# Update users nicknames to include sizetags.
async def nickUpdate(user):
    if user.discriminator == "0000":
        return
    if not isinstance(user, discord.Member):
        if user.bot:
            return
        return
    # Don't update owner's nick, permissions error.
    if user.id == user.guild.owner.id:
        # df.warn(f"Attempted to update user {user.id} ({user.name}), but they own this server.")
        return

    userarray = userdb.load(user.id)

    # Don't update users who aren't registered.
    if not os.path.exists(f"{folder}/users/{user.id}.txt"):
        raise errors.UserNotFoundException(user.id, userarray.nickname)

    userdata = userdb.load(user.id)

    # User's display setting is N. No sizetag.
<<<<<<< HEAD
    if not userdata[DISP]:
        return

    height = userdata[CHEI]
    if height is None:
        height = userdata[BHEI]
    nick = userdata[NICK]
    species = userdata[SPEC]

    unit_system = userdata[UNIT]
    if unit_system == "M":
        sizetag = fromSV(height)
    elif unit_system == "U":
        sizetag = fromSVUSA(height)
=======
    if userarray.display.strip() != "Y":
        return

    height = userarray.height
    if height is None:
        height = userarray.baseheight
    nick = userarray.nickname
    species = userarray.species

    unit_system = userarray.unitsystem
    if unit_system == "m":
        sizetag = digiSV.fromSV(height)
    elif unit_system == "u":
        sizetag = digiSV.fromSV(height, "u")
>>>>>>> 14437190
    else:
        sizetag = ""

    if species != "None":
        sizetag = f"{sizetag}, {species}"

    max_nick_len = 32

    if len(nick) > max_nick_len:
        # User has set their nick too large. Truncate.
        nick = nick[:max_nick_len]

    if len(nick) + len(sizetag) + 3 <= max_nick_len:
        # Fit full nick and sizetag.
        newnick = f"{nick} [{sizetag}]"
    elif len(sizetag) + 7 <= max_nick_len:
        # Fit short nick and sizetag.
        chars_left = max_nick_len - len(sizetag) - 4
        short_nick = nick[:chars_left]
        newnick = f"{short_nick}… [{sizetag}]"
    else:
        # Cannot fit the new sizetag.
        newnick = nick
    try:
        await user.edit(nick=newnick)
    except discord.Forbidden:
        raise errors.NoPermissions()


def isFeetAndInchesAndIfSoFixIt(value):
    regex = r"^(?P<feet>\d+(ft|foot|feet|\'))(?P<inch>\d+(in|\")*)"
    m = re.match(regex, value, flags=re.I)
    if not m:
        return value
    feetstr = m.group("feet")
    inchstr = m.group("inch")
    feetval = getNum(feetstr)
    inchval = getNum(inchstr)
    if feetval is None:
        feetval = 0
    if inchval is None:
        inchval = 0
    totalinches = (feetval * 12) + inchval
    return f"{totalinches}in"


def eitherInfZeroOrInput(value):
    if value > digiSV.infinity:
        return digiSV.infinity
    elif value < 0:
        return Decimal(0)
    else:
        return Decimal(value)


def changeUser(userid, changestyle, amount, attribute="height"):
    userdata = userdb.load(userid)

    changestyle = changestyle.lower()
    if changestyle in ["add", "+", "a", "plus"]:
        changestyle = "add"
    if changestyle in ["subtract", "sub", "-", "minus"]:
        changestyle = "subtract"
    if changestyle in ["multiply", "mult", "m", "x", "times"]:
        changestyle = "multiply"
    if changestyle in ["divide", "d", "/", "div"]:
        changestyle = "divide"

    amount = isFeetAndInchesAndIfSoFixIt(amount)
    value = getNum(amount)
    unit = getLet(amount)
    amountSV = 0
    if unit:
        if attribute == "weight":
            amountSV = digiSV.toWV(getNum, getLet)
        else:
            amountSV = digiSV.toSV(getNum, getLet)

    if attribute == "height":
        if changestyle == "add":
<<<<<<< HEAD
            newamount = userdata[CHEI] + amountSV
        elif changestyle == "subtract":
            newamount = userdata[CHEI] - amountSV
=======
            newamount = user.height + amountSV
        elif changestyle == "subtract":
            newamount = user.height - amountSV
>>>>>>> 14437190
        elif changestyle == "multiply":
            if value == 1:
                raise errors.ValueIsZeroException(userid, user.nickname)
            if value == 0:
<<<<<<< HEAD
                return errors.CHANGE_VALUE_IS_ZERO
            newamount = userdata[CHEI] * value
=======
                raise errors.ValueIsZeroException(userid, user.nickname)
            newamount = user.height * value
>>>>>>> 14437190
        elif changestyle == "divide":
            if value == 1:
                raise errors.ValueIsOneException(userid, user.nickname)
            if value == 0:
<<<<<<< HEAD
                return errors.CHANGE_VALUE_IS_ZERO
            newamount = userdata[CHEI] / value
        userdata[CHEI] = eitherInfZeroOrInput(newamount)
=======
                raise errors.ValueIsZeroException(userid, user.nickname)
            newamount = user.height / value
        user.height = eitherInfZeroOrInput(newamount)
>>>>>>> 14437190
    else:
        raise errors.ChangeMethodInvalidException(userid, user.nickname)

<<<<<<< HEAD
    userdb.save(userdata)
    return errors.SUCCESS
=======
    userdb.save(user)
>>>>>>> 14437190


def check(ctx):
    # Disable commands for users with the SizeBot_Banned role.
    if not isinstance(ctx.channel, discord.abc.GuildChannel):
        return False

    role = discord.utils.get(ctx.author.roles, name='SizeBot_Banned')
    return role is None


df.load("Global functions loaded.")<|MERGE_RESOLUTION|>--- conflicted
+++ resolved
@@ -182,37 +182,20 @@
     userdata = userdb.load(user.id)
 
     # User's display setting is N. No sizetag.
-<<<<<<< HEAD
-    if not userdata[DISP]:
+    if not userdata.display:
         return
 
-    height = userdata[CHEI]
+    height = userdata.height
     if height is None:
-        height = userdata[BHEI]
-    nick = userdata[NICK]
-    species = userdata[SPEC]
-
-    unit_system = userdata[UNIT]
-    if unit_system == "M":
-        sizetag = fromSV(height)
-    elif unit_system == "U":
-        sizetag = fromSVUSA(height)
-=======
-    if userarray.display.strip() != "Y":
-        return
-
-    height = userarray.height
-    if height is None:
-        height = userarray.baseheight
-    nick = userarray.nickname
-    species = userarray.species
-
-    unit_system = userarray.unitsystem
+        height = userdata.baseheight
+    nick = userdata.nickname
+    species = userdata.species
+
+    unit_system = userdata.unitsystem
     if unit_system == "m":
         sizetag = digiSV.fromSV(height)
     elif unit_system == "u":
         sizetag = digiSV.fromSV(height, "u")
->>>>>>> 14437190
     else:
         sizetag = ""
 
@@ -293,48 +276,26 @@
 
     if attribute == "height":
         if changestyle == "add":
-<<<<<<< HEAD
-            newamount = userdata[CHEI] + amountSV
+            newamount = userdata.height + amountSV
         elif changestyle == "subtract":
-            newamount = userdata[CHEI] - amountSV
-=======
-            newamount = user.height + amountSV
-        elif changestyle == "subtract":
-            newamount = user.height - amountSV
->>>>>>> 14437190
+            newamount = userdata.height - amountSV
         elif changestyle == "multiply":
             if value == 1:
-                raise errors.ValueIsZeroException(userid, user.nickname)
+                raise errors.ValueIsZeroException(userid, userdata.nickname)
             if value == 0:
-<<<<<<< HEAD
-                return errors.CHANGE_VALUE_IS_ZERO
-            newamount = userdata[CHEI] * value
-=======
-                raise errors.ValueIsZeroException(userid, user.nickname)
-            newamount = user.height * value
->>>>>>> 14437190
+                raise errors.ValueIsZeroException(userid, userdata.nickname)
+            newamount = userdata.height * value
         elif changestyle == "divide":
             if value == 1:
-                raise errors.ValueIsOneException(userid, user.nickname)
+                raise errors.ValueIsOneException(userid, userdata.nickname)
             if value == 0:
-<<<<<<< HEAD
-                return errors.CHANGE_VALUE_IS_ZERO
-            newamount = userdata[CHEI] / value
-        userdata[CHEI] = eitherInfZeroOrInput(newamount)
-=======
-                raise errors.ValueIsZeroException(userid, user.nickname)
-            newamount = user.height / value
-        user.height = eitherInfZeroOrInput(newamount)
->>>>>>> 14437190
-    else:
-        raise errors.ChangeMethodInvalidException(userid, user.nickname)
-
-<<<<<<< HEAD
+                raise errors.ValueIsZeroException(userid, userdata.nickname)
+            newamount = userdata.height / value
+        userdata.height = eitherInfZeroOrInput(newamount)
+    else:
+        raise errors.ChangeMethodInvalidException(userid, userdata.nickname)
+
     userdb.save(userdata)
-    return errors.SUCCESS
-=======
-    userdb.save(user)
->>>>>>> 14437190
 
 
 def check(ctx):
