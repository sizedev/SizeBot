import digiformatter as df


# error.message will be printed when you do print(error)
# error.user_message will be displayed to the user
class DigiException(Exception):
    def __init__(self, message):
        self.delete_after = None
        self.user_message = message
        super().__init__(message)


class UserNotFoundException(Exception):
    def __init__(self, userid):
        super().__init__(f"User {userid} not found.")
        self.user_message = ("Sorry! You aren't registered with SizeBot.\n"
                             "To register, use the `&register` command.")


SUCCESS = "success"
<<<<<<< HEAD
=======
USER_NOT_FOUND = "unf"
USER_IS_BOT = "uib"
USER_IS_WEBHOOK = "uiw"
USER_IS_OWNER = "uio"
USER_NOT_REGISTERED = "unr"
>>>>>>> eb648cad
CHANGE_VALUE_IS_ZERO = "cvi0"
CHANGE_VALUE_IS_ONE = "cvi1"
CHANGE_METHOD_INVALID = "cmi"
CANNOT_SAVE_WITHOUT_ID = "cswi"
MESSAGE_WAS_DM = "mwdm"
NO_PERMISSIONS = "np"


async def throw(code, **kwargs):
    delete = 0
    if 'delete' in kwargs:
        delete = kwargs['delete']

    if code == SUCCESS:
        return
<<<<<<< HEAD
=======
    if code == USER_IS_BOT:
        pass
    if code == USER_IS_WEBHOOK:
        pass
    if code == USER_IS_OWNER:
        pass
    if code == USER_NOT_REGISTERED:
        pass
    if code == USER_NOT_FOUND:
        df.warn(f"User {kwargs['ctx'].message.author.id} not found.")
        await kwargs['ctx'].send("Sorry! You aren't registered with SizeBot.\n"
                                 "To register, use the `&register` command.", delete_after=delete)
>>>>>>> eb648cad
    if code == CHANGE_VALUE_IS_ZERO:
        df.warn(f"User {kwargs['ctx'].message.author.id} tried to change by zero.")
        await kwargs['ctx'].send("Nice try.\n"
                                 "You can't change by zero. :stuck_out_tounge:", delete_after=delete)
    if code == CHANGE_VALUE_IS_ONE:
        df.warn(f"User {kwargs['ctx'].message.author.id} tried to change by one.")
        await kwargs['ctx'].send("You can't change by one.\n"
                                 "This is because changing by one doesn't change the value of your attribute, and especially with slowchange tasks, this clogs up SizeBot's memory.", delete_after=delete)
    if code == CHANGE_METHOD_INVALID:
        df.warn(f"User {kwargs['ctx'].message.author.id} tried to use an invalid changing method.")
        await kwargs['ctx'].send("Your change method is invalid. Valid methods are add, subtract, multiply, or divide (and aliases for these modes.)", delete_after=delete)
    if code == CANNOT_SAVE_WITHOUT_ID:
        df.crit(f"Cannot save user without ID!")
        raise ValueError("Cannot save user without ID!")
    if code == MESSAGE_WAS_DM:
        df.warn(f"Tried to update user {kwargs['user'].id} ({kwargs['user'].name})'s nick, but the message was a DM (and hence there is no nickname to update.)")
    if code == NO_PERMISSIONS:
        df.crit("Missing permssions!")<|MERGE_RESOLUTION|>--- conflicted
+++ resolved
@@ -18,14 +18,10 @@
 
 
 SUCCESS = "success"
-<<<<<<< HEAD
-=======
 USER_NOT_FOUND = "unf"
 USER_IS_BOT = "uib"
 USER_IS_WEBHOOK = "uiw"
 USER_IS_OWNER = "uio"
-USER_NOT_REGISTERED = "unr"
->>>>>>> eb648cad
 CHANGE_VALUE_IS_ZERO = "cvi0"
 CHANGE_VALUE_IS_ONE = "cvi1"
 CHANGE_METHOD_INVALID = "cmi"
@@ -41,8 +37,6 @@
 
     if code == SUCCESS:
         return
-<<<<<<< HEAD
-=======
     if code == USER_IS_BOT:
         pass
     if code == USER_IS_WEBHOOK:
@@ -51,11 +45,6 @@
         pass
     if code == USER_NOT_REGISTERED:
         pass
-    if code == USER_NOT_FOUND:
-        df.warn(f"User {kwargs['ctx'].message.author.id} not found.")
-        await kwargs['ctx'].send("Sorry! You aren't registered with SizeBot.\n"
-                                 "To register, use the `&register` command.", delete_after=delete)
->>>>>>> eb648cad
     if code == CHANGE_VALUE_IS_ZERO:
         df.warn(f"User {kwargs['ctx'].message.author.id} tried to change by zero.")
         await kwargs['ctx'].send("Nice try.\n"
