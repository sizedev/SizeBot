import logging
import typing

import discord
from discord.ext import commands

from sizebot.cogs.register import show_next_step
from sizebot.lib import errors, userdb, nickmanager
from sizebot.lib.diff import Diff
from sizebot.lib.diff import Rate as ParseableRate
from sizebot.lib.digidecimal import Decimal
from sizebot.lib.fakeplayer import FakePlayer
from sizebot.lib.loglevels import EGG
from sizebot.lib.proportions import format_shoe_size, fromShoeSize
from sizebot.lib.units import SV, WV
from sizebot.lib.utils import AliasMap, glitch_string, parse_scale, randrange_log

logger = logging.getLogger("sizebot")


class SetCog(commands.Cog):
    def __init__(self, bot):
        self.bot = bot

    @commands.command(
        aliases = ["changenick", "nick", "name", "changename", "setname"],
        usage = "<nick>",
        category = "set"
    )
    @commands.guild_only()
    async def setnick(self, ctx, *, newnick):
        """Change nickname."""
        # TODO: Disable and hide this command on servers where bot does not have MANAGE_NICKNAMES permission
        # TODO: If the bot has MANAGE_NICKNAMES permission but can't change this user's permission, let the user know
        # TODO: If the bot has MANAGE_NICKNAMES permission but can't change this user's permission, and the user is an admin, let them know they may need to fix permissions
        userdata = userdb.load(ctx.guild.id, ctx.author.id, allow_unreg=True)

        userdata.nickname = newnick
        userdb.save(userdata)

        await ctx.send(f"<@{ctx.author.id}>'s nick is now {userdata.nickname}.")

        await nickmanager.nick_update(ctx.author)
        await show_next_step(ctx, userdata)

    @commands.command(
        usage = "<species>",
        category = "set"
    )
    @commands.guild_only()
    async def setspecies(self, ctx, *, newtag):
        """Change species."""
        userdata = userdb.load(ctx.guild.id, ctx.author.id, allow_unreg=True)

        userdata.species = newtag
        userdb.save(userdata)

        await ctx.send(f"{userdata.nickname}'s species is now a {userdata.species}.")

        await nickmanager.nick_update(ctx.author)
        await show_next_step(ctx, userdata)

    @commands.command(
        aliases = ["clearspecies"],
        category = "set"
    )
    @commands.guild_only()
    async def resetspecies(self, ctx):
        """Remove species."""
        userdata = userdb.load(ctx.guild.id, ctx.author.id, allow_unreg=True)

        userdata.species = None
        userdb.save(userdata)

        await ctx.send(f"{userdata.nickname}'s species is now cleared.")

        await nickmanager.nick_update(ctx.author)
        await show_next_step(ctx, userdata)

    @commands.command(
        usage = "<Y/N>",
        category = "set"
    )
    @commands.guild_only()
    async def setdisplay(self, ctx, newdisp: bool):
        """Set display mode."""
        # TODO: Disable and hide this command on servers where bot does not have MANAGE_NICKNAMES permission
        # TODO: If the bot has MANAGE_NICKNAMES permission but can't change this user's permission, let the user know
        # TODO: If the bot has MANAGE_NICKNAMES permission but can't change this user's permission, and the user is an admin, let them know they may need to fix permissions
        if newdisp not in [True, False]:
            await ctx.send(f"Please enter `{ctx.prefix}{ctx.invoked_with} [Y/N/true/false/yes/no/enable/disable...]`.")
            return

        userdata = userdb.load(ctx.guild.id, ctx.author.id, allow_unreg=True)

        userdata.display = newdisp
        userdb.save(userdata)

        await ctx.send(f"{userdata.nickname}'s display is now set to {userdata.display}.")

        await nickmanager.nick_update(ctx.author)
        await show_next_step(ctx, userdata)

    @commands.command(
        usage = "<M/U>",
        category = "set"
    )
    @commands.guild_only()
    async def setsystem(self, ctx, newsys):
        """Set measurement system. (M or U.)"""
        newsys = newsys.lower()
        systemmap = AliasMap({
            "m": ("b", "e", "metric", "british", "europe", "european"),
            "u": ("i", "c", "a", "us", "imperial", "customary", "american")
        })

        if newsys not in systemmap:
            await ctx.send(f"Please enter `{ctx.prefix}{ctx.invoked_with} {ctx.command.usage}`.")
            return

        newsys = systemmap[newsys]

        userdata = userdb.load(ctx.guild.id, ctx.author.id, allow_unreg=True)

        userdata.unitsystem = newsys
        completed_registration = userdata.complete_step("setsystem")
        userdb.save(userdata)

        await ctx.send(f"{userdata.nickname}'s system is now set to {userdata.unitsystem}.")

        await nickmanager.nick_update(ctx.author)
        await show_next_step(ctx, userdata, completed=completed_registration)

    @commands.command(
        aliases = ["setsize", "s"],
        usage = "<height>",
        category = "set"
    )
    @commands.guild_only()
    async def setheight(self, ctx, *, newheight: SV):
        """Change height."""
        userdata = userdb.load(ctx.guild.id, ctx.author.id, allow_unreg=True)

        userdata.height = newheight
        completed_registration = userdata.complete_step("setheight")
        userdb.save(userdata)

        await ctx.send(f"{userdata.nickname} is now {userdata.height:mu} tall.")

        await nickmanager.nick_update(ctx.author)
        await show_next_step(ctx, userdata, completed=completed_registration)

    @commands.command(
        usage = "<scale>",
        category = "set"
    )
    @commands.guild_only()
    async def setscale(self, ctx, *, newscale):
        """Change height by scale."""
        userdata = userdb.load(ctx.guild.id, ctx.author.id, allow_unreg=True)

        if newscale == "banana":
            await ctx.send("Bananas are already the default scale for all things. 🍌")
            logger.log(EGG, "Bananas used for scale.")

        try:
            scale = parse_scale(newscale)
        except errors.UserMessedUpException:
            raise

        userdata.height = userdata.baseheight * scale
        userdb.save(userdata)

        await ctx.send(f"{userdata.nickname} is now {userdata.height:mu} tall.")

        await nickmanager.nick_update(ctx.author)
        await show_next_step(ctx, userdata)

    @commands.command(
        aliases = ["setheightso", "setscaleso", "setsizeso"],
        usage = "<from> <to>",
        category = "set"
    )
    @commands.guild_only()
    async def setso(self, ctx, sv1: typing.Union[discord.Member, FakePlayer, SV], sv2: SV):
        """Change height by scale."""
        userdata = userdb.load(ctx.guild.id, ctx.author.id, allow_unreg=True)

        sv1 = userdb.load_or_fake(sv1).height  # This feels like a hack. Is this awful?
        userdata.scale = sv1 / sv2
        userdb.save(userdata)

        await ctx.send(f"{userdata.nickname} is now {userdata.height:mu} tall.")

        await nickmanager.nick_update(ctx.author)
        await show_next_step(ctx, userdata)

    @commands.command(
        aliases = ["copysize"],
        usage = "<user> [factor]",
        category = "set"
    )
    @commands.guild_only()
    async def copyheight(self, ctx, user: discord.Member, *, newscale = 1):
        """Be the size of another user, modified by a factor.

        Examples:
        `&copyheight @User`
        `&copyheight @User 10`
        """
        userdata = userdb.load(ctx.guild.id, ctx.author.id, allow_unreg=True)
        otheruser = userdb.load(ctx.guild.id, user.id)

        userdata.height = otheruser.height

        scale = parse_scale(newscale)

        userdata.height = userdata.height * scale
        completed_registration = userdata.complete_step("setheight")
        userdb.save(userdata)

        await ctx.send(f"{userdata.nickname} is now {userdata.height:mu} tall.")

        await nickmanager.nick_update(ctx.author)
        await show_next_step(ctx, userdata, completed=completed_registration)

    @commands.command(
        aliases = ["resetsize", "reset", "resetscale"],
        category = "set"
    )
    @commands.guild_only()
    async def resetheight(self, ctx):
        """Reset height/size."""
        userdata = userdb.load(ctx.guild.id, ctx.author.id, allow_unreg=True)

        userdata.height = userdata.baseheight
        userdb.save(userdata)

        await ctx.send(f"{ctx.author.display_name} reset their size.")

        await nickmanager.nick_update(ctx.author)
        await show_next_step(ctx, userdata)

    @commands.command(
        aliases = ["setrandomsize"],
        usage = "<minheight> <maxheight>",
        category = "set"
    )
    @commands.guild_only()
    async def setrandomheight(self, ctx, minheight: SV, maxheight: SV):
        """Change height to a random value.

        Sets your height to a height between `minheight` and `maxheight`.
        Weighted on a logarithmic curve."""

        if minheight < 0:
            minheight = SV(0)
        if maxheight < 0:
            maxheight = SV(0)

        newheightSV = randrange_log(minheight, maxheight)

        userdata = userdb.load(ctx.guild.id, ctx.author.id, allow_unreg=True)

        userdata.height = newheightSV
        completed_registration = userdata.complete_step("setheight")
        userdb.save(userdata)

        await ctx.send(f"{userdata.nickname} is now {userdata.height:mu} tall.")

        await nickmanager.nick_update(ctx.author)
        await show_next_step(ctx, userdata, completed=completed_registration)

    @commands.command(
        usage = "<minscale> <maxscale>",
        category = "set"
    )
    @commands.guild_only()
    async def setrandomscale(self, ctx, minscale: str, maxscale: str):
        """Change scale to a random value."""

        try:
            minscale = parse_scale(minscale)
            maxscale = parse_scale(maxscale)
        except errors.UserMessedUpException:
            raise

        if minscale < 0:
            minscale = 0
        if maxscale < 0:
            maxscale = 0

        newscale = Decimal(randrange_log(float(minscale), float(maxscale)))

        userdata = userdb.load(ctx.guild.id, ctx.author.id, allow_unreg=True)

        userdata.scale = newscale
        completed_registration = userdata.complete_step("setheight")
        userdb.save(userdata)

        await ctx.send(f"{userdata.nickname} is now {userdata.height:mu} tall.")

        await nickmanager.nick_update(ctx.author)
        await show_next_step(ctx, userdata, completed=completed_registration)

    @commands.command(
        aliases = ["inf"],
        category = "set"
    )
    @commands.guild_only()
    async def setinf(self, ctx):
        """Change height to infinity."""
        userdata = userdb.load(ctx.guild.id, ctx.author.id, allow_unreg=True)

        userdata.height = SV("infinity")
        completed_registration = userdata.complete_step("setheight")
        userdb.save(userdata)

        await ctx.send(f"{userdata.nickname} is now infinitely tall.")

        await nickmanager.nick_update(ctx.author)
        await show_next_step(ctx, userdata, completed=completed_registration)

    @commands.command(
        aliases = ["0"],
        category = "set"
    )
    @commands.guild_only()
    async def set0(self, ctx):
        """Change height to a zero."""
        userdata = userdb.load(ctx.guild.id, ctx.author.id, allow_unreg=True)

        userdata.height = 0
        completed_registration = userdata.complete_step("setheight")
        userdb.save(userdata)

        await ctx.send(f"{userdata.nickname} is now nothing.")

        await nickmanager.nick_update(ctx.author)
        await show_next_step(ctx, userdata, completed=completed_registration)

    @commands.command(
        usage = "<weight>",
        category = "set"
    )
    async def setweight(self, ctx, *, newweight: WV):
        """Set your current weight."""
        userdata = userdb.load(ctx.guild.id, ctx.author.id, allow_unreg=True)

        userdata.weight = newweight
        completed_registration = userdata.complete_step("setweight")
        userdb.save(userdata)

        await ctx.send(f"{userdata.nickname}'s weight is now {userdata.weight:mu}")

        await nickmanager.nick_update(ctx.author)
        await show_next_step(ctx, userdata, completed=completed_registration)

    @commands.command(
        usage = "<foot>",
        category = "set"
    )
    async def setfoot(self, ctx, *, newfoot):
        """Set your current foot length."""

        userdata = userdb.load(ctx.guild.id, ctx.author.id, allow_unreg=True)

        userdata.footlength = SV(SV.parse(newfoot) * userdata.viewscale)
        userdb.save(userdata)

        await ctx.send(f"{userdata.nickname}'s base foot length is now {userdata.footlength:mu} long ({format_shoe_size(userdata.footlength, 'm')}), "
                       f"or {(SV(userdata.footlength * userdata.scale)):mu} currently. {format_shoe_size(SV(userdata.footlength * userdata.scale), 'm')}")
        await show_next_step(ctx, userdata)

    @commands.command(
        aliases = ["setshoesize"],
        usage = "<shoe>",
        category = "set"
    )
    async def setshoe(self, ctx, *, newshoe):
        """Set your current shoe size.

        Accepts a US Shoe Size.
        If a W is in the shoe size anywhere, it is parsed as a Women's size.
        If a C is in the show size anywhere, it is parsed as a Children's size.

        Examples:
        `&setshoe 9`
        `&setshoe 10W`
        `&setshoe 12C`
        """

        userdata = userdb.load(ctx.guild.id, ctx.author.id, allow_unreg=True)

        newfoot = fromShoeSize(newshoe)

        userdata.footlength = SV(newfoot * userdata.viewscale)
        userdb.save(userdata)

        await ctx.send(f"{userdata.nickname}'s base foot length is now {userdata.footlength:mu} long ({format_shoe_size(userdata.footlength, 'm')}), "
                       f"or {(SV(userdata.footlength * userdata.scale)):mu} currently. {format_shoe_size(SV(userdata.footlength * userdata.scale), 'm')}")
        await show_next_step(ctx, userdata)

    @commands.command(
        aliases = ["clearfoot", "unsetfoot"],
        category = "set"
    )
    @commands.guild_only()
    async def resetfoot(self, ctx):
        """Remove custom foot length."""
        userdata = userdb.load(ctx.guild.id, ctx.author.id, allow_unreg=True)

        userdata.footlength = None
        userdb.save(userdata)

        await ctx.send(f"{userdata.nickname}'s foot length is now default.")
        await show_next_step(ctx, userdata)

    @commands.command(
        aliases = ["pawtoggle"],
        category = "set"
    )
    @commands.guild_only()
    async def togglepaw(self, ctx):
        """Switch between the word "foot" and "paw" for your stats."""
        userdata = userdb.load(ctx.guild.id, ctx.author.id, allow_unreg=True)

        userdata.pawtoggle = not userdata.pawtoggle
        userdb.save(userdata)

        await ctx.send(f"The end of {userdata.nickname}'s legs are now called a {userdata.footname.lower()}.")
        await show_next_step(ctx, userdata)

    @commands.command(
        aliases = ["furtoggle"],
        category = "set"
    )
    @commands.guild_only()
    async def togglefur(self, ctx):
        """Switch between the word "hair" and "fur" for your stats."""
        userdata = userdb.load(ctx.guild.id, ctx.author.id, allow_unreg=True)

        userdata.furtoggle = not userdata.furtoggle
        userdb.save(userdata)

        await ctx.send(f"The hair of {userdata.nickname} is now called {userdata.hairname.lower()}.")
        await show_next_step(ctx, userdata)

    @commands.command(
<<<<<<< HEAD
        aliases = ["incomprehensibletoggle", "toggleincomp", "incomptoggle"],
        category = "set"
    )
    @commands.guild_only()
    async def toggleincomprehensible(self, ctx):
        """You stare into the void."""
        userdata = userdb.load(ctx.guild.id, ctx.author.id, allow_unreg=True)

        userdata.incomprehensible = not userdata.incomprehensible
        userdb.save(userdata)

        out_str = f"{userdata.nickname} is now understandable by mortals."

        if userdata.incomprehensible:
            out_str = f"{userdata.nickname} " + glitch_string(" i ain't the sharpest tool in the shed") + "."

        await ctx.send(out_str)
        await nickmanager.nick_update(ctx.author)
        await show_next_step(ctx, userdata)

    @commands.command(
=======
>>>>>>> 70524aa5
        usage = "<hair>",
        category = "set"
    )
    async def sethair(self, ctx, *, newhair):
        """Set your current hair length."""
        userdata = userdb.load(ctx.guild.id, ctx.author.id, allow_unreg=True)

        newhairsv = SV(SV.parse(newhair) * userdata.viewscale)

        userdata.hairlength = newhairsv
        userdb.save(userdata)

        await ctx.send(f"{userdata.nickname}'s base hair length is now {userdata.hairlength:mu} long, "
                       f"or {SV(userdata.hairlength):mu} currently.")
        await show_next_step(ctx, userdata)

    @commands.command(
        usage = "<tail>",
        category = "set"
    )
    async def settail(self, ctx, *, newtail):
        """Set your current tail length."""
        userdata = userdb.load(ctx.guild.id, ctx.author.id, allow_unreg=True)

        newtailsv = SV(SV.parse(newtail) * userdata.viewscale)

        userdata.taillength = newtailsv
        userdb.save(userdata)

        await ctx.send(f"{userdata.nickname}'s base tail length is now {userdata.taillength:mu} long, "
                       f"or {SV(userdata.taillength):mu} currently.")
        await show_next_step(ctx, userdata)

    @commands.command(
        aliases = ["cleartail", "unsettail"],
        category = "set"
    )
    @commands.guild_only()
    async def resettail(self, ctx):
        """Remove custom tail length."""
        userdata = userdb.load(ctx.guild.id, ctx.author.id, allow_unreg=True)

        userdata.taillength = None
        userdb.save(userdata)

        await ctx.send(f"{userdata.nickname}'s tail length is now cleared.")
        await show_next_step(ctx, userdata)

    @commands.command(
        usage = "<ear>",
        category = "set"
    )
    async def setear(self, ctx, *, newear):
        """Set your current ear heightear."""
        userdata = userdb.load(ctx.guild.id, ctx.author.id, allow_unreg=True)

        newearsv = SV(SV.parse(newear) * userdata.viewscale)

        userdata.earheight = newearsv
        userdb.save(userdata)

        await ctx.send(f"{userdata.nickname}'s base ear height is now {userdata.earheight:mu} long, "
                       f"or {SV(userdata.earheight):mu} currently.")
        await show_next_step(ctx, userdata)

    @commands.command(
        aliases = ["clearear", "unsetear"],
        category = "set"
    )
    @commands.guild_only()
    async def resetear(self, ctx):
        """Remove custom ear height."""
        userdata = userdb.load(ctx.guild.id, ctx.author.id, allow_unreg=True)

        userdata.earheight = None
        userdb.save(userdata)

        await ctx.send(f"{userdata.nickname}'s ear height is now cleared.")
        await show_next_step(ctx, userdata)

    @commands.command(
        aliases = ["setlift"],
        usage = "<weight>",
        category = "set"
    )
    async def setstrength(self, ctx, *, newstrength):
        """Set your current lift/carry strength."""

        userdata = userdb.load(ctx.guild.id, ctx.author.id, allow_unreg=True)

        userdata.liftstrength = WV(WV.parse(newstrength) * (userdata.viewscale ** 3))
        userdb.save(userdata)

        await ctx.send(f"{userdata.nickname}'s base lift strength is now {WV(userdata.liftstrength):mu}, "
                       f"or {WV(userdata.liftstrength):mu} currently.")
        await show_next_step(ctx, userdata)

    @commands.command(
        aliases = ["clearstrength", "unsetstrength"],
        category = "set"
    )
    @commands.guild_only()
    async def resetstrength(self, ctx):
        """Remove custom lift/carry strength."""
        userdata = userdb.load(ctx.guild.id, ctx.author.id, allow_unreg=True)

        userdata.liftstrength = None
        userdb.save(userdata)

        await ctx.send(f"{userdata.nickname}'s lift/carry strength is now cleared.")
        await show_next_step(ctx, userdata)

    @commands.command(
        usage = "<length>",
        category = "set"
    )
    async def setwalk(self, ctx, *, newwalk: ParseableRate):
        """Set your current walk speed."""

        userdata = userdb.load(ctx.guild.id, ctx.author.id, allow_unreg=True)

        userdata.walkperhour = ParseableRate(f"{newwalk.diff.amount * userdata.viewscale}/{newwalk.time}",
                                             Diff(f"{newwalk.diff.amount * userdata.viewscale}", "add", newwalk.diff.amount * userdata.viewscale),
                                             newwalk.time)
        userdb.save(userdata)

        await ctx.send(f"{userdata.nickname}'s base walk speed is now {userdata.walkperhour:mu} per hour. (Current speed is {newwalk:mu})")
        await show_next_step(ctx, userdata)

    @commands.command(
        aliases = ["clearwalk", "unsetwalk"],
        category = "set"
    )
    @commands.guild_only()
    async def resetwalk(self, ctx):
        """Remove custom walk speed."""
        userdata = userdb.load(ctx.guild.id, ctx.author.id, allow_unreg=True)

        userdata.walkperhour = None
        userdb.save(userdata)

        await ctx.send(f"{userdata.nickname}'s walk speed is now cleared.")
        await show_next_step(ctx, userdata)

    @commands.command(
        usage = "<length>",
        category = "set"
    )
    async def setrun(self, ctx, *, newrun: ParseableRate):
        """Set your current run speed."""

        userdata = userdb.load(ctx.guild.id, ctx.author.id, allow_unreg=True)

        userdata.runperhour = ParseableRate(f"{newrun.diff.amount * userdata.viewscale}/{newrun.time}",
                                            Diff(f"{newrun.diff.amount * userdata.viewscale}", "add", newrun.diff.amount * userdata.viewscale),
                                            newrun.time)
        userdb.save(userdata)

        await ctx.send(f"{userdata.nickname}'s base run speed is now {userdata.runperhour:mu} per hour.  (Current speed is {newrun:mu})")
        await show_next_step(ctx, userdata)

    @commands.command(
        aliases = ["clearrun", "unsetrun"],
        category = "set"
    )
    @commands.guild_only()
    async def resetrun(self, ctx):
        """Remove custom run speed."""
        userdata = userdb.load(ctx.guild.id, ctx.author.id, allow_unreg=True)

        userdata.runperhour = None
        userdb.save(userdata)

        await ctx.send(f"{userdata.nickname}'s run speed is now cleared.")
        await show_next_step(ctx, userdata)

    @commands.command(
        usage = "<length>",
        category = "set"
    )
    async def setswim(self, ctx, *, newswim: ParseableRate):
        """Set your current swim speed."""

        userdata = userdb.load(ctx.guild.id, ctx.author.id, allow_unreg=True)

        userdata.swimperhour = ParseableRate(f"{newswim.diff.amount * userdata.viewscale}/{newswim.time}",
                                             Diff(f"{newswim.diff.amount * userdata.viewscale}", "add", newswim.diff.amount * userdata.viewscale),
                                             newswim.time)
        userdb.save(userdata)

        await ctx.send(f"{userdata.nickname}'s base swim speed is now {userdata.swimperhour:mu} per hour.  (Current speed is {newswim:mu})")
        await show_next_step(ctx, userdata)

    @commands.command(
        aliases = ["clearswim", "unsetswim"],
        category = "set"
    )
    @commands.guild_only()
    async def resetswim(self, ctx):
        """Remove custom swim speed."""
        userdata = userdb.load(ctx.guild.id, ctx.author.id, allow_unreg=True)

        userdata.swimperhour = None
        userdb.save(userdata)

        await ctx.send(f"{userdata.nickname}'s swim speed is now cleared.")
        await show_next_step(ctx, userdata)

    @commands.command(
        usage = "<male/female/none>",
        category = "set"
    )
    @commands.guild_only()
    async def setgender(self, ctx, gender):
        """Set gender."""
        guild = ctx.guild
        user = ctx.author

        gendermap = AliasMap({
            "m": ("male", "man", "boy"),
            "f": ("female", "woman", "girl"),
            None: ("none", "x", "nb")
        })
        try:
            gender = gendermap[gender.lower()]
        except KeyError:
            raise errors.ArgumentException

        userdata = userdb.load(guild.id, user.id, allow_unreg=True)
        userdata.gender = gender
        userdb.save(userdata)

        await nickmanager.nick_update(user)

        await ctx.send(f"{userdata.nickname}'s gender is now set to {userdata.gender}.")
        await show_next_step(ctx, userdata)

    @commands.command(
        aliases = ["cleargender", "unsetgender"],
        category = "set"
    )
    @commands.guild_only()
    async def resetgender(self, ctx):
        """Reset gender."""
        guild = ctx.guild
        user = ctx.author

        userdata = userdb.load(guild.id, user.id, allow_unreg=True)
        userdata.gender = None
        userdb.save(userdata)

        await nickmanager.nick_update(user)

        await ctx.send(f"{userdata.nickname}'s gender is now reset.")
        await show_next_step(ctx, userdata)

    @commands.command(
        category = "mod",
        hidden = True
    )
    @commands.guild_only()
    @commands.is_owner()
    async def setmodel(self, ctx, user: discord.Member, *, model):
        userdata = userdb.load(ctx.guild.id, user.id)
        userdata.macrovision_model = model
        userdb.save(userdata)
        await ctx.send(f"{userdata.nickname}'s model is now {model}.")

    @commands.command(
        aliases = ["resetmodel", "unsetmodel"],
        category = "mod",
        hidden = True
    )
    @commands.guild_only()
    @commands.is_owner()
    async def clearmodel(self, ctx, *, user: discord.Member):
        userdata = userdb.load(ctx.guild.id, user.id)
        userdata.macrovision_model = None
        userdb.save(userdata)
        await ctx.send(f"Cleared {userdata.nickname}'s model.")

    @commands.command(
        category = "mod",
        hidden = True
    )
    @commands.guild_only()
    @commands.is_owner()
    async def setview(self, ctx, user: discord.Member, *, view):
        userdata = userdb.load(ctx.guild.id, user.id)
        userdata.macrovision_view = view
        userdb.save(userdata)
        await ctx.send(f"{userdata.nickname}'s view is now {view}.")

    @commands.command(
        aliases = ["resetview", "unsetview"],
        category = "mod",
        hidden = True
    )
    @commands.guild_only()
    @commands.is_owner()
    async def clearview(self, ctx, *, user: discord.Member):
        userdata = userdb.load(ctx.guild.id, user.id)
        userdata.macrovision_view = None
        userdb.save(userdata)
        await ctx.send(f"Cleared {userdata.nickname}'s view.")


async def setup(bot):
    await bot.add_cog(SetCog(bot))<|MERGE_RESOLUTION|>--- conflicted
+++ resolved
@@ -447,30 +447,6 @@
         await show_next_step(ctx, userdata)
 
     @commands.command(
-<<<<<<< HEAD
-        aliases = ["incomprehensibletoggle", "toggleincomp", "incomptoggle"],
-        category = "set"
-    )
-    @commands.guild_only()
-    async def toggleincomprehensible(self, ctx):
-        """You stare into the void."""
-        userdata = userdb.load(ctx.guild.id, ctx.author.id, allow_unreg=True)
-
-        userdata.incomprehensible = not userdata.incomprehensible
-        userdb.save(userdata)
-
-        out_str = f"{userdata.nickname} is now understandable by mortals."
-
-        if userdata.incomprehensible:
-            out_str = f"{userdata.nickname} " + glitch_string(" i ain't the sharpest tool in the shed") + "."
-
-        await ctx.send(out_str)
-        await nickmanager.nick_update(ctx.author)
-        await show_next_step(ctx, userdata)
-
-    @commands.command(
-=======
->>>>>>> 70524aa5
         usage = "<hair>",
         category = "set"
     )
