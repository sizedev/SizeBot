from typing import Literal

import logging
from collections import defaultdict
from dataclasses import dataclass

import discord
from discord.ext import commands

from sizebot.lib.errors import UserNotFoundException
from sizebot.lib.units import SV
from sizebot.conf import conf
from sizebot.lib import userdb, nickmanager
from sizebot.lib.diff import Diff
from sizebot.lib.types import BotContext

logger = logging.getLogger("sizebot")

user_triggers = defaultdict(dict)


@dataclass
class Trigger:
    word: str
    changetype: Literal["Diff", "SV"]
    amount: Diff | SV
    private: bool
    samecase: bool
    partial: bool


def set_cached_trigger(guildid: int, authorid: int, trigger: str, diff: Diff):
    user_triggers[trigger][guildid, authorid] = diff


def unset_cached_trigger(guildid: int, authorid: int, trigger: str):
    if (guildid, authorid) not in user_triggers[trigger]:
        return
    del user_triggers[trigger][guildid, authorid]
    if not user_triggers[trigger]:
        del user_triggers[trigger]


<<<<<<< HEAD
def set_trigger(guildid: int, authorid: int, trigger: str, diff: Diff):
    set_cached_trigger(guildid, authorid, trigger, diff)
=======
def set_trigger(guildid, authorid, trigger, diff):
>>>>>>> 91ea9861
    userdata = userdb.load(guildid, authorid)
    # Only set the cache _after_ we've check if the user is registered
    set_cached_trigger(guildid, authorid, trigger, diff)
    userdata.triggers[trigger] = diff
    userdb.save(userdata)


def unset_trigger(guildid: int, authorid: int, trigger: str):
    unset_cached_trigger(guildid, authorid, trigger)
    userdata = userdb.load(guildid, authorid)
    if trigger in userdata.triggers:
        del userdata.triggers[trigger]
        userdb.save(userdata)


class TriggerCog(commands.Cog):
    """Commands to create or clear triggers."""

    def __init__(self, bot: commands.Bot):
        self.bot = bot
        for guildid, userid in userdb.list_users():
            try:
                userdata = userdb.load(guildid, userid)
            except UserNotFoundException:
                continue
            for trigger, diff in userdata.triggers.items():
                user_triggers[trigger][guildid, userid] = diff

    @commands.Cog.listener()
    async def on_message(self, m: discord.Message):
        # non-guild messages
        if not isinstance(m.author, discord.Member):
            return

        if m.author.bot:
            return

        if m.content.startswith(conf.prefix):
            return

        # Collect list of triggered users
        users_to_update = defaultdict(list)
        for keyword, users in user_triggers.items():
            if keyword in m.content:
                for (guildid, userid), diff in users.items():
                    # Guild-safe check
                    if guildid == m.guild.id:
                        users_to_update[guildid, userid].append(diff)

        # Update triggered users
        for (guildid, userid), diffs in users_to_update.items():
            userdata = userdb.load(guildid, userid)
            for diff in diffs:
                if diff.changetype == "multiply":
                    userdata.height *= diff.amount
                elif diff.changetype == "add":
                    userdata.height += diff.amount
                elif diff.changetype == "power":
                    userdata = userdata ** diff.amount
            userdb.save(userdata)
            if userdata.display:
                await nickmanager.nick_update(m.guild.get_member(userid))

    @commands.command(
        category = "trigger"
    )
    async def triggers(self, ctx: BotContext):
        """List your trigger words."""
        userid = ctx.author.id
        userdata = userdb.load(ctx.guild.id, userid)
        triggers = [f"`{trigger}`: {diff}" for trigger, diff in userdata.triggers.items()]
        out = "**Triggers**:\n" + "\n".join(triggers)
        await ctx.send(out)

    @commands.command(
        category = "trigger"
    )
    async def exporttriggers(self, ctx: BotContext):
        """Export your trigger words."""
        userid = ctx.author.id
        userdata = userdb.load(ctx.guild.id, userid)
        triggers = [f"&settrigger {trigger} {diff}" for trigger, diff in userdata.triggers.items()]
        out = "```\n" + "\n".join(triggers) + "\n```"
        await ctx.send(out)

    @commands.command(
        usage = "<trigger> <diff>",
        category = "trigger"
    )
    async def settrigger(self, ctx: BotContext, trigger: str, *, diff: Diff):
        """Set a trigger word.

        #ALPHA#
        """
        set_trigger(ctx.guild.id, ctx.author.id, trigger, diff)
        await ctx.send(f"Set trigger word {trigger!r} to scale {diff}.")

    @commands.command(
        usage = "<trigger>",
        category = "trigger",
        aliases = ["resettrigger", "unsettrigger", "removetrigger"]
    )
    async def cleartrigger(self, ctx: BotContext, *, trigger: str):
        """Remove a trigger word."""
        unset_trigger(ctx.guild.id, ctx.author.id, trigger)
        await ctx.send(f"Removed trigger word {trigger!r}.")

    @commands.command(
        usage = "<trigger>",
        category = "trigger",
        aliases = ["resetalltriggers", "unsetalltriggers", "removealltriggers"]
    )
    async def clearalltriggers(self, ctx: BotContext):
        """Remove all your trigger words."""
        userdata = userdb.load(ctx.guild.id, ctx.author.id)
        for trigger in userdata.triggers.keys():
            unset_trigger(ctx.guild.id, ctx.author.id, trigger)
        await ctx.send("Removed all trigger words.")


async def setup(bot: commands.Bot):
    await bot.add_cog(TriggerCog(bot))<|MERGE_RESOLUTION|>--- conflicted
+++ resolved
@@ -41,12 +41,7 @@
         del user_triggers[trigger]
 
 
-<<<<<<< HEAD
 def set_trigger(guildid: int, authorid: int, trigger: str, diff: Diff):
-    set_cached_trigger(guildid, authorid, trigger, diff)
-=======
-def set_trigger(guildid, authorid, trigger, diff):
->>>>>>> 91ea9861
     userdata = userdb.load(guildid, authorid)
     # Only set the cache _after_ we've check if the user is registered
     set_cached_trigger(guildid, authorid, trigger, diff)
