import logging
import typing

import discord
from discord.ext import commands

from sizebot.cogs.register import show_next_step
from sizebot.lib import errors, proportions, userdb, macrovision
from sizebot.lib.constants import colors, emojis
from sizebot.lib.digidecimal import Decimal
from sizebot.lib.fakeplayer import FakePlayer
from sizebot.lib.freefall import freefall
from sizebot.lib.language import engine
from sizebot.lib.metal import metal_value, nugget_value
from sizebot.lib.neuron import get_neuron_embed
from sizebot.lib.statproxy import StatProxy
from sizebot.lib.units import SV, TV, WV
from sizebot.lib.userdb import load_or_fake
from sizebot.lib.utils import pretty_time_delta, round_fraction, sentence_join

logger = logging.getLogger("sizebot")

MemberOrSize = typing.Union[discord.Member, FakePlayer, SV]


class StatsCog(commands.Cog):
    def __init__(self, bot):
        self.bot = bot

    @commands.command(
        usage = "[user/height]",
        category = "stats"
    )
    @commands.guild_only()
    async def stats(self, ctx, memberOrHeight: typing.Optional[MemberOrSize] = None):
        """User stats command.

        Get tons of user stats about yourself, a user, or a raw height.

        Examples:
        `&stats` (defaults to stats about you.)
        `&stats @User`
        `&stats 10ft`
        """
        if memberOrHeight is None:
            memberOrHeight = ctx.author

        same_user = isinstance(memberOrHeight, discord.Member) and memberOrHeight.id == ctx.author.id
        userdata = load_or_fake(memberOrHeight, allow_unreg = same_user)

        tosend = proportions.get_stats(userdata, ctx.author.id)
        await ctx.send(**tosend)

        await show_next_step(ctx, userdata)

    @commands.command(
        usage = "<from> <to> [user/height]",
        category = "stats"
    )
    @commands.guild_only()
    async def statsso(self, ctx, sv1: MemberOrSize, sv2: SV, *, memberOrHeight: MemberOrSize = None):
        """Stats so that from looks like to.
        """
        if memberOrHeight is None:
            memberOrHeight = ctx.author

        sv1 = load_or_fake(sv1).height  # This feels like a hack. Is this awful?
        scale_factor = sv1 / sv2

        same_user = isinstance(memberOrHeight, discord.Member) and memberOrHeight.id == ctx.author.id
        userdata = load_or_fake(memberOrHeight, allow_unreg = same_user)
        userdata.scale = scale_factor

        tosend = proportions.get_stats(userdata, ctx.author.id)
        await ctx.send(**tosend)

        await show_next_step(ctx, userdata)

    @commands.command(
        usage = "[user/height]",
        category = "stats"
    )
    @commands.guild_only()
    async def basestats(self, ctx, *, member: discord.Member = None):
        """Show user stats at 1x scale.

        Get the 1x scale stats about yourself or a user.

        Examples:
        `&basestats` (defaults to stats about you.)
        `&basestats @User`
        """
        if member is None:
            member = ctx.author

        userdata = userdb.load(ctx.guild.id, member.id)

        tosend = proportions.get_basestats(userdata, requesterID=ctx.author.id)

        await ctx.send(**tosend)

        await show_next_step(ctx, userdata)

    @commands.command(
        usage = "[user/height]",
        category = "stats"
    )
    @commands.guild_only()
    async def settings(self, ctx, *, member: discord.Member = None):
        """Show settable values on SizeBot.

        Get all settable values on SizeBot for yourself or a user.

        Examples:
        `&settings` (defaults to stats about you.)
        `&settings @User`
        """
        if member is None:
            member = ctx.author

        userdata = userdb.load(ctx.guild.id, member.id)

        tosend = proportions.get_settings(userdata, requesterID=ctx.author.id)

        await ctx.send(**tosend)

        await show_next_step(ctx, userdata)

    @commands.command(
        usage = "[user/height]",
        category = "stats"
    )
    @commands.guild_only()
    async def statsas(self, ctx, memberOrHeight: MemberOrSize = None,
                      memberOrHeight2: MemberOrSize = None):
        """User stats command with modified bases.

        Get tons of user stats about yourself, a user, or a raw height, as if they were a different height.

        Examples:
        `&statsas 100ft` (defaults to stats about you, if you were a certain height.)
        `&statsas 100ft @User` (get stats about @User if they were a certain height.)
        `&statsas @User @User2` (get stats about @User2 if they were as tall as @User.)
        """
        if memberOrHeight is None:
            raise errors.ArgumentException
        if memberOrHeight2 is None:
            memberOrHeight2 = ctx.author

        userdata = load_or_fake(memberOrHeight)
        userdata2 = load_or_fake(memberOrHeight2)
        userdata2.nickname = userdata2.nickname + " as " + userdata.nickname
        userdata2.height = userdata.height

        tosend = proportions.get_stats(userdata2, ctx.author.id)
        await ctx.send(**tosend)

    @commands.command(
        aliases = ["get"],
        usage = "<stat> [user/height]",
        category = "stats"
    )
    @commands.guild_only()
    async def stat(self, ctx, stat: StatProxy, *, memberOrHeight: MemberOrSize = None):
        """User stat command.

        Get a single stat about yourself, a user, or a raw height.

        Available stats are: #STATS#

        Examples:
        `&stat height` (not specifying a user returns a stat about yourself.)
        `&stat weight @User`
        `&stat foot 10ft`
        """

        if memberOrHeight is None:
            memberOrHeight = ctx.author

        same_user = isinstance(memberOrHeight, discord.Member) and memberOrHeight.id == ctx.author.id
        userdata = load_or_fake(memberOrHeight, allow_unreg = same_user)

        if stat.tag:
            tosend = proportions.get_stats_bytag(userdata, stat.name, ctx.author.id)
            await ctx.send(**tosend)
        else:
            tosend = proportions.get_stat(userdata, stat.name)
            if tosend is None:
                await ctx.send(f"The `{stat.name}` stat is unavailable for this user.")
                return
<<<<<<< HEAD
            await ctx.send(stattosend)
=======
            await ctx.send(**tosend)
>>>>>>> 678eabf2

        await show_next_step(ctx, userdata)

    @commands.command(
        usage = "<from> <to> <stat> [user/height]",
        category = "stats"
    )
    @commands.guild_only()
    async def statso(self, ctx, sv1: MemberOrSize, sv2: SV, stat: StatProxy, *, memberOrHeight: MemberOrSize = None):
        """User stat command as if an implied scale.

        Available stats are: #STATS#`
        """

        if memberOrHeight is None:
            memberOrHeight = ctx.author

        same_user = isinstance(memberOrHeight, discord.Member) and memberOrHeight.id == ctx.author.id
        userdata = load_or_fake(memberOrHeight, allow_unreg = same_user)
        sv1 = load_or_fake(sv1).height  # This feels like a hack. Is this awful?
        scale_factor = sv1 / sv2
        userdata.scale = scale_factor

        if stat.tag:
            tosend = proportions.get_stats_bytag(userdata, stat.name, ctx.author.id)
            await ctx.send(**tosend)
        else:
            tosend = proportions.get_stat(userdata, stat.name)
            if tosend is None:
                await ctx.send(f"The `{stat.name}` stat is unavailable for this user.")
                return
            await ctx.send(**tosend)

        await show_next_step(ctx, userdata)

    @commands.command(
        aliases = ["getas"],
        usage = "<stat> [user/height]",
        category = "stats"
    )
    @commands.guild_only()
    async def statas(self, ctx, stat: StatProxy, memberOrHeight: MemberOrSize = None,
                     memberOrHeight2: MemberOrSize = None):
        """User stat command with custom bases.

        Get a single stat about yourself, a user, or a raw height, as if they were a different height.

        Available stats are: #STATS#

        Examples:
        `&statas weight 100ft` (defaults to stats about you, if you were a certain height.)
        `&statas foot 100ft @User` (get stats about @User if they were a certain height.)
        `&statas speed @User @User2` (get stats about @User2 if they were as tall as @User.)
        """

        if memberOrHeight is None:
            raise errors.ArgumentException
        if memberOrHeight2 is None:
            memberOrHeight2 = ctx.author

        userdata = load_or_fake(memberOrHeight)
        userdata2 = load_or_fake(memberOrHeight2)
        userdata2.nickname = userdata2.nickname + " as " + userdata.nickname
        userdata2.height = userdata.height

        if stat.tag:
            tosend = proportions.get_stats_bytag(userdata2, stat.name, ctx.author.id)
            await ctx.send(**tosend)
        else:
            tosend = proportions.get_stat(userdata2, stat.name)
            if tosend is None:
                await ctx.send(f"The `{stat.name}` stat is unavailable for this user.")
                return
            await ctx.send(**tosend)

    @commands.command(
        aliases = ["comp", "comparison"],
        usage = "<user/height> [user/height]",
        category = "stats"
    )
    @commands.guild_only()
    async def compare(self, ctx, memberOrHeight: MemberOrSize = None,
                      *, memberOrHeight2: MemberOrSize = None):
        """Compare two users' size.

        If give one user, compares you to that user."""
        if memberOrHeight2 is None:
            memberOrHeight2 = ctx.author

        if memberOrHeight is None:
            await ctx.send("Please use either two parameters to compare two people or sizes, or one to compare with yourself.")
            return

        userdata1 = load_or_fake(memberOrHeight)
        userdata2 = load_or_fake(memberOrHeight2)

        msg = await ctx.send(emojis.loading + " *Loading comparison...*")

        tosend = proportions.get_compare(userdata1, userdata2, ctx.author.id)
        await msg.edit(content = "", **tosend)

    @commands.command(
        aliases = ["compas"],
        usage = "[user/height] [user/height]",
        category = "stats"
    )
    @commands.guild_only()
    async def compareas(self, ctx, asHeight: MemberOrSize = None,
                        memberOrHeight: MemberOrSize = None):
        """Compare yourself as a different height and another user."""

        userdata = load_or_fake(ctx.message.author)
        asdata = load_or_fake(asHeight)
        userdata.height = asdata.height
        userdata.nickname += " as " + asdata.nickname
        comparedata = load_or_fake(memberOrHeight)

        msg = await ctx.send(emojis.loading + " *Loading comparison...*")

        tosend = proportions.get_compare(userdata, comparedata, ctx.author.id)
        await msg.edit(content = "", **tosend)

    @commands.command(
        aliases = ["compstat"],
        usage = "<stat> [user/height]",
        category = "stats"
    )
    @commands.guild_only()
    async def comparestat(self, ctx, stat: StatProxy, *, memberOrHeight: MemberOrSize, memberOrHeight2: MemberOrSize = None):
        if memberOrHeight2 is None:
            memberOrHeight2 = ctx.author

        if memberOrHeight is None:
            await ctx.send("Please use either two parameters to compare two people or sizes, or one to compare with yourself.")
            return

        userdata1 = load_or_fake(memberOrHeight)
        userdata2 = load_or_fake(memberOrHeight2)

        if stat.tag:
<<<<<<< HEAD
            embedtosend = await stats.to_tag_embed(stat.name, requesterID = ctx.author.id)
            await ctx.send(embed = embedtosend)
=======
            # TODO: Properly merge this
            tosend = proportions.get_compare_bytag(userdata1, userdata2, stat.name, requesterID=ctx.author.id)
            await ctx.send(**tosend)
>>>>>>> 678eabf2
        else:
            tosend = proportions.get_compare_stat(userdata1, userdata2, stat.name)
            if tosend is None:
                await ctx.send(f"The `{stat.name}` stat is unavailable for this user.")
                return
            await ctx.send(**tosend)

    @commands.command(
        aliases = ["dist", "walk", "run", "climb", "swim", "crawl", "drive"],
        usage = "<length> [user]",
        category = "stats"
    )
    async def distance(self, ctx, goal: typing.Union[discord.Member, FakePlayer, SV, TV],
                       *, member: MemberOrSize = None):
        """How long will it take to walk, run, climb, etc. a distance/time?

        If a time is supplied, it is calculated by how much distance you could walk in that time at your base walk speed.

        Example:
        `&distance <length or time> [user]`"""

<<<<<<< HEAD
        if memberOrHeight2 is None:
            memberOrHeight2 = ctx.author

        if memberOrHeightorTime is None:
            await ctx.send("Please use either two parameters to compare two people or sizes, or one to compare with yourself.")
            return

        userdata2 = load_or_fake(memberOrHeight2)

        if isinstance(memberOrHeightorTime, str):
            raise errors.InvalidSizeValue(memberOrHeightorTime, "size or time")
        elif isinstance(memberOrHeightorTime, TV):
            walkpersecond = SV(userdata2.walkperhour / 3600) if userdata2.walkperhour else proportions.AVERAGE_WALKPERHOUR / 3600
            walkpersecond *= userdata2.scale
            memberOrHeightorTime = SV(walkpersecond * memberOrHeightorTime)

        userdata1 = load_or_fake(memberOrHeightorTime)

        if userdata2.height > userdata1.height:
            h = SV(userdata1.height * userdata2.viewscale)
            msg = f"To {userdata2.nickname}, {userdata1.height:,.3mu} appears to be **{h:,.3mu}.**"
            await ctx.send(msg)
            return
=======
        if member is None:
            member = ctx.author
>>>>>>> 678eabf2

        userdata = load_or_fake(member)

        if not isinstance(goal, (SV, TV)):
            goal = load_or_fake(goal).height

        if isinstance(goal, SV):
            tosend = proportions.get_speeddistance(userdata, goal)
        elif isinstance(goal, TV):
            tosend = proportions.get_speedtime(userdata, goal)

        await ctx.send(**tosend)

    @commands.command(
        aliases = ["diststats"],
        usage = "<user/height> [user/height]",
        category = "stats"
    )
    @commands.guild_only()
    async def distancestats(self, ctx, memberOrHeight: MemberOrSize = None,
                            *, memberOrHeight2: MemberOrSize = None):
        """Find how long it would take to travel across a person."""
        if memberOrHeight2 is None:
            memberOrHeight2 = ctx.author

        if memberOrHeight is None:
            await ctx.send("Please use either two parameters to compare two people or sizes, or one to compare with yourself.")
            return

        userdata1 = load_or_fake(memberOrHeight)
        userdata2 = load_or_fake(memberOrHeight2)

        tosend = proportions.get_speedcompare(userdata2, userdata1, ctx.author.id)

        await ctx.send(**tosend)

    @commands.command(
        aliases = ["diststat"],
        usage = "<stat> <user/height> [user/height]",
        category = "stats"
    )
    @commands.guild_only()
    async def distancestat(self, ctx, stat, memberOrHeight: MemberOrSize = None,
                           *, memberOrHeight2: MemberOrSize = None):
        """Find how long it would take to travel across a certain distance on a person.

        Available stats are: #STATS#"""
        if memberOrHeight2 is None:
            memberOrHeight2 = ctx.author

        if memberOrHeight is None:
            await ctx.send("Please use either two parameters to compare two people or sizes, or one to compare with yourself.")
            return

        userdata1 = load_or_fake(memberOrHeight)
        userdata2 = load_or_fake(memberOrHeight2)

        tosend = proportions.get_speedcompare_stat(userdata2, userdata1, stat)

        if tosend is None:
            await ctx.send(f"{userdata1.nickname} doesn't have the `{stat}` stat.")
            return

        await ctx.send(**tosend)

    @commands.command(
        aliases = ["reversedistance", "reversedist", "revdist"],
        usage = "<length> [user]",
        category = "stats"
    )
    async def ruler(self, ctx, length: SV, *, who: MemberOrSize = None):
        """A distance to a user looks how long to everyone else?

        Examples:
        `&ruler 1mi`
        `&ruler 1ft @DigiDuncan`"""

        if who is None:
            who = ctx.message.author

        userdata = load_or_fake(who)

        if userdata.height == 0:
            await ctx.send(f"{userdata.tag} doesn't exist...")
            return

        newlength = SV(length / userdata.viewscale)

        desc = f"To everyone else, {userdata.nickname}'s {length:,.3mu} would look to be **{newlength:,.3mu}.**"

        embed = discord.Embed(
            title = f"{userdata.nickname}'s {length:,.3mu} to the world",
            description = desc
        )

        await ctx.send(embed = embed)

    @commands.command(
        usage = "<user or length>",
        category = "stats"
    )
    async def sound(self, ctx, *, who: MemberOrSize = None):
        """Find how long it would take sound to travel a length or height."""
        ONE_SOUNDSECOND = SV(340.27)
        is_SV = False

        if who is None:
            who = ctx.message.author

        if isinstance(who, SV):
            is_SV = True

        userdata = load_or_fake(who)

        traveldist = userdata.height

        soundtime = TV(traveldist / ONE_SOUNDSECOND)
        printtime = pretty_time_delta(soundtime, True, True)

        if is_SV:
            desc = f"To travel {traveldist:,.3mu}, it would take sound **{printtime}**."
        else:
            desc = f"To travel from **{userdata.nickname}**'s head to their {engine.plural(userdata.footname).lower()}, it would take sound **{printtime}**."

        embed = discord.Embed(title = f"Sound Travel Time in {traveldist:,.3mu}",
                                    description = desc)

        await ctx.send(embed = embed)

    @commands.command(
        usage = "<user or length>",
        category = "stats"
    )
    async def light(self, ctx, *, who: MemberOrSize = None):
        """Find how long it would take light to travel a length or height."""
        ONE_LIGHTSECOND = SV(299792000)
        is_SV = False

        if who is None:
            who = ctx.message.author

        if isinstance(who, SV):
            is_SV = True

        userdata = load_or_fake(who)

        traveldist = userdata.height

        lighttime = TV(traveldist / ONE_LIGHTSECOND)
        printtime = pretty_time_delta(lighttime, True, True)

        if is_SV:
            desc = f"To travel {traveldist:,.3mu}, it would take light **{printtime}**."
        else:
            desc = f"To travel from **{userdata.nickname}**'s head to their {engine.plural(userdata.footname).lower()}, it would take light **{printtime}**."

        embed = discord.Embed(title = f"Light Travel Time in {traveldist:,.3mu}",
                                      description = desc)

        await ctx.send(embed = embed)

    @commands.command(
        usage = "<distance>"
    )
    async def fall(self, ctx, distance: MemberOrSize):
        """
        Fall down.
        #ACC#
        """
        if isinstance(distance, discord.Member):
            ud = userdb.load(ctx.guild.id, distance.id)
            distance = ud.height
        userdata = userdb.load(ctx.guild.id, ctx.author.id)
        basemass = userdata.baseweight
        scale = userdata.scale
        time, vm, fl = freefall(basemass, distance, scale)
        ftime = pretty_time_delta(time, millisecondAccuracy = True, roundeventually = True)

        await ctx.send(f"You fell **{distance:,.3mu}** in **{ftime}**!\n"
                       f"Your max speed: {vm:.3m}/s")

    @commands.command(
        usage = "<distance>"
    )
    async def mcfall(self, ctx, distance: MemberOrSize):
        if isinstance(distance, discord.Member):
            ud = userdb.load(ctx.guild.id, distance.id)
            distance = ud.height
        userdata = userdb.load(ctx.guild.id, ctx.author.id)
        new_dist = SV(distance * userdata.viewscale)
        hearts = round_fraction(max(0, new_dist - 3) / 2, 2)

        await ctx.send(f"You fell **{distance:,.3mu}**, and took {hearts:,.1}❤️ damage!\n"
                       f"[That feels like falling **{new_dist:,.3mu}**!]")

    @commands.command(
        aliases = [],
        usage = "<users...>",
        category = "stats"
    )
    @commands.guild_only()
    async def lineup(self, ctx):
        """Lineup a bunch of people for comparison."""
        # TODO: Oh god this sucks, and doesn't support raw heights because of it
        if not ctx.message.mentions:
            await ctx.send("At least one person is required")
            return

        failedusers = []
        userdatas = []
        for member in ctx.message.mentions:
            try:
                userdatas.append(userdb.load(member.guild.id, member.id, member=member))
            except errors.UserNotFoundException:
                failedusers.append(member)

        # TODO: Raise exception instead
        # Later Digi asks: why? This is fine?
        if failedusers:
            nicks = sentence_join((u.display_name for u in failedusers), oxford=True)
            if len(failedusers) == 1:
                failmessage = f"{nicks} is not a SizeBot user."
            else:
                failmessage = f"{nicks} are not SizeBot users."
            await ctx.send(failmessage)
            return

        msg = await ctx.send(emojis.loading + " *Loading comparison...*")

        nicks = sentence_join((u.nickname for u in userdatas), oxford=True)
        e = discord.Embed(
            title="Click here for lineup image!",
            description=f"Lineup of {nicks}",
            color=colors.cyan,
            url = macrovision.get_url_from_users(userdatas)
        )
        await msg.edit(content = "", embed = e)

    @commands.command(
        aliases = ["simplecomp", "simplecomparison"],
        usage = "<user/height> [user/height]",
        category = "stats"
    )
    @commands.guild_only()
    async def simplecompare(self, ctx, memberOrHeight: MemberOrSize = None,
                            *, memberOrHeight2: MemberOrSize = None):
        """Compare two users' size.

        If give one user, compares you to that user."""
        if memberOrHeight2 is None:
            memberOrHeight2 = ctx.author

        if memberOrHeight is None:
            await ctx.send("Please use either two parameters to compare two people or sizes, or one to compare with yourself.")
            return

        userdata1 = load_or_fake(memberOrHeight)
        userdata2 = load_or_fake(memberOrHeight2)

        msg = await ctx.send(emojis.loading + " *Loading comparison...*")

        tosend = proportions.get_compare_simple(userdata1, userdata2, ctx.author.id)
        await msg.edit(content = "", **tosend)

    @commands.command(
        aliases = ["minecraft", "scopic"],
        usage = "[user]",
        category = "stats"
    )
    async def pehkui(self, ctx, *, who: MemberOrSize = None):
        """Get your (or a user's) Pehkui scale.

        For use in the Pehkui Minecraft mod. Essentially a height represented in a unit of Steves."""

        if who is None:
            who = ctx.message.author

        userdata = load_or_fake(who)

        if userdata.height == 0:
            await ctx.send(f"{userdata.nickname} doesn't exist...")
            return

        STEVE = SV(1.8)
        user_pehkui = Decimal(userdata.height / STEVE)

        await ctx.send(f"{userdata.nickname}'s Pehkui scale is **{user_pehkui:.6}**.")

    @commands.command(
        aliases = ["g", "gravity"],
        usage = "<user> [user]",
        category = "stats"
    )
    async def gravitycompare(self, ctx, memberOrHeight: MemberOrSize = None,
                             *, memberOrHeight2: MemberOrSize = None):
        """
        Compare two users' gravitation pull.
        #ACC#
        """
        if memberOrHeight2 is None:
            memberOrHeight2 = ctx.author

        if memberOrHeight is None:
            await ctx.send("Please use either two parameters to compare two people or sizes, or one to compare with yourself.")
            return

        userdata1 = load_or_fake(memberOrHeight)
        userdata2 = load_or_fake(memberOrHeight2)
        larger_person, smaller_person = (userdata1, userdata2) if userdata1.height > userdata2.height else (userdata2, userdata1)

        # RP rules
        larger_person.scale = larger_person.scale / smaller_person.scale
        smaller_person.scale = 1

        r = SV(larger_person.height * 4)
        G = Decimal(6.673 * (10**-11))
        f = (G * (larger_person.weight / 1000) * (smaller_person.weight / 1000)) / (r**2)
        gs = (Decimal(9.81) * f) / (smaller_person.weight / 1000)

        await ctx.send(f"Standing on {larger_person.nickname}, {smaller_person.nickname} would experience **{gs:.3}**g of gravitational force.")

    @commands.command(
        aliases = ["gold", "silver", "palladium", "platinum", "nugget", "nuggets"],
        usage = "[user]",
        category = "stats"
    )
    async def metal(self, ctx, *, who: typing.Union[MemberOrSize, WV] = None):
        """Get the price of your weight in gold (and other metals!)"""

        if who is None:
            who = ctx.message.author

        if isinstance(who, WV):
            weight = who
        else:
            userdata = load_or_fake(who)
            weight = userdata.weight

        gold_dollars = metal_value("gold", weight)
        silver_dollars = metal_value("silver", weight)
        platinum_dollars = metal_value("platinum", weight)
        palladium_dollars = metal_value("palladium", weight)

        nugget_dollars, nugget_count = nugget_value(weight)

        e = discord.Embed(color = discord.Color.gold(), title = f"Price of {weight:,.1mu} in metal")
        e.add_field(name = "Gold", value = f"${gold_dollars:,.2}")
        e.add_field(name = "Silver", value = f"${silver_dollars:,.2}")
        e.add_field(name = "Platinum", value = f"${platinum_dollars:,.2}")
        e.add_field(name = "Palladium", value = f"${palladium_dollars:,.2}")
        e.add_field(name = "Chicken Nuggets", value = f"${nugget_dollars:,.2}\n*(≈{nugget_count:,.2} nuggets)*")

        msg = await ctx.send(emojis.loading + " *Asking the Swiss Bank...*")
        await msg.edit(content = "", embed = e)

    @commands.command(
        usage = "[value]",
        category = "stats"
    )
    async def convert(self, ctx, *, whoOrWhat: MemberOrSize | WV = None):
        """Convert from metric to US, or the other way around.

        %ALPHA%
        """
        # TODO: Replace this with a real conversion command. This is not that.
        if whoOrWhat is None:
            whoOrWhat = ctx.message.author

        if isinstance(whoOrWhat, (SV, WV)):
            value = whoOrWhat
        else:
            value = load_or_fake(whoOrWhat).height

        await ctx.send(f"{value:,.3mu}")

    @commands.command(
        aliases = ["keypoint", "measurements", "measure"],
        usage = "[user/height]",
        category = "stats"
    )
    @commands.guild_only()
    async def keypoints(self, ctx, who: MemberOrSize = None):
        """See a users key points."""
        if who is None:
            who = ctx.message.author

        userdata1 = load_or_fake(who)

<<<<<<< HEAD
        embedtosend = proportions.get_keypoints_embed(userdata1, ctx.author.id)

        await ctx.send(embed = embedtosend)
=======
        tosend = proportions.get_keypoints_embed(userdata1, ctx.author.id)

        await ctx.send(**tosend)
>>>>>>> 678eabf2

    @commands.command(
        aliases = ["reaction", "reactiontime", "react"],
        usage = "[user/height]",
        category = "stats"
    )
    @commands.guild_only()
    async def neuron(self, ctx, who: MemberOrSize = None):
        """How long would brain signals take to travel for a person?"""
        if who is None:
            who = ctx.message.author

        userdata = load_or_fake(who)

<<<<<<< HEAD
        embedtosend = get_neuron_embed(userdata)

        await ctx.send(embed = embedtosend)
=======
        tosend = get_neuron_embed(userdata)

        await ctx.send(**tosend)
>>>>>>> 678eabf2


async def setup(bot):
    await bot.add_cog(StatsCog(bot))<|MERGE_RESOLUTION|>--- conflicted
+++ resolved
@@ -188,11 +188,7 @@
             if tosend is None:
                 await ctx.send(f"The `{stat.name}` stat is unavailable for this user.")
                 return
-<<<<<<< HEAD
-            await ctx.send(stattosend)
-=======
             await ctx.send(**tosend)
->>>>>>> 678eabf2
 
         await show_next_step(ctx, userdata)
 
@@ -333,14 +329,9 @@
         userdata2 = load_or_fake(memberOrHeight2)
 
         if stat.tag:
-<<<<<<< HEAD
-            embedtosend = await stats.to_tag_embed(stat.name, requesterID = ctx.author.id)
-            await ctx.send(embed = embedtosend)
-=======
             # TODO: Properly merge this
             tosend = proportions.get_compare_bytag(userdata1, userdata2, stat.name, requesterID=ctx.author.id)
             await ctx.send(**tosend)
->>>>>>> 678eabf2
         else:
             tosend = proportions.get_compare_stat(userdata1, userdata2, stat.name)
             if tosend is None:
@@ -362,34 +353,8 @@
         Example:
         `&distance <length or time> [user]`"""
 
-<<<<<<< HEAD
-        if memberOrHeight2 is None:
-            memberOrHeight2 = ctx.author
-
-        if memberOrHeightorTime is None:
-            await ctx.send("Please use either two parameters to compare two people or sizes, or one to compare with yourself.")
-            return
-
-        userdata2 = load_or_fake(memberOrHeight2)
-
-        if isinstance(memberOrHeightorTime, str):
-            raise errors.InvalidSizeValue(memberOrHeightorTime, "size or time")
-        elif isinstance(memberOrHeightorTime, TV):
-            walkpersecond = SV(userdata2.walkperhour / 3600) if userdata2.walkperhour else proportions.AVERAGE_WALKPERHOUR / 3600
-            walkpersecond *= userdata2.scale
-            memberOrHeightorTime = SV(walkpersecond * memberOrHeightorTime)
-
-        userdata1 = load_or_fake(memberOrHeightorTime)
-
-        if userdata2.height > userdata1.height:
-            h = SV(userdata1.height * userdata2.viewscale)
-            msg = f"To {userdata2.nickname}, {userdata1.height:,.3mu} appears to be **{h:,.3mu}.**"
-            await ctx.send(msg)
-            return
-=======
         if member is None:
             member = ctx.author
->>>>>>> 678eabf2
 
         userdata = load_or_fake(member)
 
@@ -778,15 +743,9 @@
 
         userdata1 = load_or_fake(who)
 
-<<<<<<< HEAD
-        embedtosend = proportions.get_keypoints_embed(userdata1, ctx.author.id)
-
-        await ctx.send(embed = embedtosend)
-=======
         tosend = proportions.get_keypoints_embed(userdata1, ctx.author.id)
 
         await ctx.send(**tosend)
->>>>>>> 678eabf2
 
     @commands.command(
         aliases = ["reaction", "reactiontime", "react"],
@@ -801,15 +760,9 @@
 
         userdata = load_or_fake(who)
 
-<<<<<<< HEAD
-        embedtosend = get_neuron_embed(userdata)
-
-        await ctx.send(embed = embedtosend)
-=======
         tosend = get_neuron_embed(userdata)
 
         await ctx.send(**tosend)
->>>>>>> 678eabf2
 
 
 async def setup(bot):
