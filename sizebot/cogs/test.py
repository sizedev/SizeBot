--- conflicted
+++ resolved
@@ -29,13 +29,8 @@
     )
     @commands.is_owner()
     async def test(self, ctx):
-<<<<<<< HEAD
-        reactionmenu = menu.Menu(ctx, numberemojis, cancel_emoji = emojis.cancel, initial_message = "This is a test menu!", delete_after = False)
-        answer = await reactionmenu.run()
-=======
-        
-        reactionmenu, answer = await Menu.display(ctx, numberemojis, cancel_emoji = emojis.cancel, initial_message = "This is a test menu!")
->>>>>>> b1c845d3
+        reactionmenu, answer = await Menu.display(ctx, numberemojis, cancel_emoji = emojis.cancel,
+                                                  initial_message = "This is a test menu!", delete_after = False)
         if answer in numberemojis:
             await reactionmenu.message.edit(content = reactionmenu.message.content + f"\nYou pressed {answer}. Good job!")
 
