import asyncio

from discord.ext import commands
from discord.utils import get
from sizebot.discordplus import commandsplus

from sizebot import digilogger as logger
from sizebot.conf import conf
from sizebot import userdb
from sizebot.digiSV import SV, WV
from sizebot import digisize
from sizebot.checks import guildOnly


async def addUserRole(member):
    sizebotuserroleid = conf.getId("sizebotuserrole")
    role = get(member.guild.roles, id = sizebotuserroleid)
    if role is None:
        await logger.warn(f"Sizebot user role {sizebotuserroleid} not found in guild {member.guild.id}")
        return
    await member.add_roles(role, reason = "Registered as sizebot user")


async def removeUserRole(member):
    sizebotuserroleid = conf.getId("sizebotuserrole")
    role = get(member.guild.roles, id = sizebotuserroleid)
    if role is None:
        await logger.warn(f"Sizebot user role {sizebotuserroleid} not found in guild {member.guild.id}")
        return
    await member.remove_roles(role, reason = "Unregistered as sizebot user")


class RegisterCog(commands.Cog):
    def __init__(self, bot):
        self.bot = bot

    @commandsplus.command()
    @commands.check(guildOnly)
<<<<<<< HEAD
    async def register(self, ctx, nick: str, display: str = "y", currentheight: str = "5ft10in", baseheight: str = "5ft10in", baseweight: str = "180lb", unitsystem: str = "m", species: str = None):
        """Registers a user for SizeBot"""
=======
    async def register(self, ctx, nick: str, display: str = "y", currentheight: SV = userdb.defaultheight, baseheight: SV = userdb.defaultheight, baseweight: WV = userdb.defaultweight, unitsystem: str = "m", species: str = None):
>>>>>>> 041a6cfc
        readable = f"CH {currentheight}, BH {baseheight}, BW {baseweight}"
        await logger.warn(f"New user attempt! Nickname: {nick}, Display: {display}")
        await logger.info(readable)

        # Already registered
        if userdb.exists(ctx.message.author.id):
            await ctx.send("Sorry! You already registered with SizeBot.\n"
                           "To unregister, use the `&unregister` command.")
            await logger.warn(f"User already registered on user registration: {ctx.message.author}.")
            return

        # Invalid size value
        if (currentheight <= 0 or baseheight <= 0 or baseweight <= 0):
            await logger.warn("Invalid size value.")
            await ctx.send("All values must be an integer greater than zero.")
            return

        # Invalid display value
        if display.lower() not in ["y", "n"]:
            await logger.warn(f"display was {display}, must be Y or N.")
            return

        # Invalid unit value
        if unitsystem.lower() not in ["m", "u"]:
            await logger.warn(f"unitsystem was {unitsystem}, must be M or U.")
            await ctx.send("Unitsystem must be `M` or `U`.")
            return

        userdata = userdb.User()
        userdata.id = ctx.message.author.id
        userdata.nickname = nick
        userdata.display = display == "y"
        userdata.height = currentheight
        userdata.baseheight = baseheight
        userdata.baseweight = baseweight
        userdata.unitsystem = unitsystem
        userdata.species = species

        userdb.save(userdata)

        await addUserRole(ctx.message.author)

        await logger.warn(f"Made a new user: {ctx.message.author}!")
        await logger.info(userdata)
        await ctx.send(f"Registered <@{ctx.message.author.id}>. {readable}.")

        # user has display == "y" and is server owner
        if userdata.display and userdata.id == ctx.message.author.guild.owner.id:
            await ctx.send("I can't update a server owner's nick. You'll have to manage it manually.")
            return

    @register.error
    async def register_handler(self, ctx, error):
        # Check if required argument is missing
        if isinstance(error, commands.MissingRequiredArgument):
            await ctx.send(
                "Not enough variables for `register`.\n"
                "Use `&register [nick] [display (Y/N)] [currentheight] [baseheight] [baseweight] [M/U]`.")
            return
        raise error

    @commandsplus.command()
    @commands.check(guildOnly)
    async def unregister(self, ctx):
        user = ctx.message.author
        # User is not registered
        if not userdb.exists(user.id):
            await logger.warn(f"User {user.id} not registered with SizeBot, but tried to unregister anyway.")
            await ctx.send("Sorry! You aren't registered with SizeBot.\n"
                           "To register, use the `&register` command.")
            return

        # Send a confirmation request
        unregisterEmoji = "❌"  # TODO: Shouldn't this be in the config?
        sentMsg = await ctx.send(f"To unregister, react with {unregisterEmoji}.")
        await sentMsg.add_reaction(unregisterEmoji)

        # Wait for requesting user to react to sent message with unregisterEmoji
        def check(reaction, reacter):
            return reaction.message.id == sentMsg.id \
                and reacter.id == user.id \
                and str(reaction.emoji) == unregisterEmoji

        try:
            reaction, user = await self.bot.wait_for("reaction_add", timeout=60.0, check=check)
        except asyncio.TimeoutError:
            # User took too long to respond
            return
        finally:
            # User took too long OR User clicked the emoji
            await sentMsg.delete()

        # remove the sizetag, delete the user file, and remove the user role
        await digisize.nickReset(user)
        userdb.delete(user.id)
        await removeUserRole(user)

        await logger.warn(f"User {user.id} successfully unregistered.")
        await ctx.send(f"Unregistered {user.name}.")

    @commands.Cog.listener()
    async def on_message(self, m):
        await digisize.nickUpdate(m.author)


def setup(bot):
    bot.add_cog(RegisterCog(bot))<|MERGE_RESOLUTION|>--- conflicted
+++ resolved
@@ -36,12 +36,8 @@
 
     @commandsplus.command()
     @commands.check(guildOnly)
-<<<<<<< HEAD
-    async def register(self, ctx, nick: str, display: str = "y", currentheight: str = "5ft10in", baseheight: str = "5ft10in", baseweight: str = "180lb", unitsystem: str = "m", species: str = None):
+    async def register(self, ctx, nick: str, display: str = "y", currentheight: SV = userdb.defaultheight, baseheight: SV = userdb.defaultheight, baseweight: WV = userdb.defaultweight, unitsystem: str = "m", species: str = None):
         """Registers a user for SizeBot"""
-=======
-    async def register(self, ctx, nick: str, display: str = "y", currentheight: SV = userdb.defaultheight, baseheight: SV = userdb.defaultheight, baseweight: WV = userdb.defaultweight, unitsystem: str = "m", species: str = None):
->>>>>>> 041a6cfc
         readable = f"CH {currentheight}, BH {baseheight}, BW {baseweight}"
         await logger.warn(f"New user attempt! Nickname: {nick}, Display: {display}")
         await logger.info(readable)
