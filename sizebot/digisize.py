--- conflicted
+++ resolved
@@ -334,9 +334,9 @@
     if shoesizeNum > Decimal("1E15"):
         formatSpec = ".2e"
     else:
-<<<<<<< HEAD
-        formatSpec = ",.1"
-    shoesize = format(roundDecimalHalf(shoesizeNum), formatSpec)
+        formatSpec = ",.1f"
+    rounded = roundDecimalHalf(shoesizeNum)
+    shoesize = format(rounded, formatSpec)
     return f"Size US {prefix}{shoesize}"
 
 
@@ -346,10 +346,4 @@
     heightdiff = abs(height1 - height2)
     viewdistance = max(height1, height2) / 2
     lookangle = math.degrees(math.atan(heightdiff / viewdistance))
-    return lookdirection, lookangle
-=======
-        formatSpec = ",.1f"
-    rounded = roundDecimalHalf(shoesizeNum)
-    shoesize = format(rounded, formatSpec)
-    return f"Size US {prefix}{shoesize}"
->>>>>>> dd9e21d1
+    return lookdirection, lookangle