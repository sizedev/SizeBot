--- conflicted
+++ resolved
@@ -13,10 +13,6 @@
 from sizebot.lib.surface import can_walk_on_water
 
 DEFAULT_THREAD_THICKNESS = SV("0.001016")
-<<<<<<< HEAD
-AVERAGE_HEIGHT = average_height
-=======
->>>>>>> 678eabf2
 AVERAGE_BREATHEPERHOUR = SV(720)
 AVERAGE_WALKPERHOUR = SV(5630)
 AVERAGE_RUNPERHOUR = SV(10729)
@@ -764,11 +760,7 @@
             title="Drag Coefficient",
             string="{nickname}'s drag coefficient is {dragcoefficient}",
             body="{dragcoefficient}",
-<<<<<<< HEAD
-            is_shown = False,
-=======
-            is_shown=False,
->>>>>>> 678eabf2
+            is_shown=False,
             requires=["averagescale"],
             type=Decimal,
             value=lambda v: AVERAGE_HUMAN_DRAG_COEFFICIENT * v["averagescale"] ** Decimal(2)),
@@ -1026,16 +1018,7 @@
             title="Speeds",
             string="",
             body=lambda s: "\n".join(s[f].body for f in ["walkperhour", "runperhour", "climbperhour", "crawlperhour", "swimperhour", "driveperhour", "spaceshipperhour"]),
-<<<<<<< HEAD
-            is_shown = False),
-    StatDef("bases+",
-            title="Character Bases",
-            string="",
-            body=lambda s: f"{s['height'].body} | {s['weight'].body}",
-            z=-1),
-=======
             is_shown=False),
->>>>>>> 678eabf2
     StatDef("pawtoggle",
             title="Paw Toggle",
             string="{nickname}'s paw toggle is {pawtoggle}.",
@@ -1092,9 +1075,6 @@
             type=Decimal,
             is_shown=False,
             value=lambda v: 1 / Decimal(math.pow(10, (math.log(2) / math.log(10)) * (20 * math.log(v["scale"]) * math.log10(math.e)) / 10)),
-<<<<<<< HEAD
-            aliases=["soundvolume", "volume"])
-=======
             aliases=["soundvolume", "volume"]),
     StatDef("macrovision_model",
             title="Macrovision Model",
@@ -1112,7 +1092,6 @@
             type=str,
             power=0,
             userkey="macrovision_view")
->>>>>>> 678eabf2
 ]
 
 
