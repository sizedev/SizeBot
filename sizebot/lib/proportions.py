from __future__ import annotations
from typing import TypedDict

<<<<<<< HEAD
from copy import copy
import logging
import math
=======
import logging
>>>>>>> 678eabf2

from discord import Embed

from sizebot import __version__
from sizebot.lib import errors, macrovision, userdb
from sizebot.lib.constants import colors, emojis
from sizebot.lib.digidecimal import Decimal
from sizebot.lib.objs import format_close_object_smart
from sizebot.lib.speed import speedcalc
from sizebot.lib.units import SV, TV, WV
from sizebot.lib.userdb import User
from sizebot.lib.utils import minmax
from sizebot.lib.stats import Stat, calc_view_angle, statmap, StatBox

logger = logging.getLogger("sizebot")
<<<<<<< HEAD

=======
>>>>>>> 678eabf2

compareicon = "https://media.discordapp.net/attachments/650460192009617433/665022187916492815/Compare.png"


def change_user(guildid: int, userid: int, changestyle: str, amount: SV):
    changestyle = changestyle.lower()
    if changestyle in ["add", "+", "a", "plus"]:
        changestyle = "add"
    if changestyle in ["subtract", "sub", "-", "minus"]:
        changestyle = "subtract"
    if changestyle in ["power", "exp", "pow", "exponent", "^", "**"]:
        changestyle = "power"
    if changestyle in ["multiply", "mult", "m", "x", "times", "*"]:
        changestyle = "multiply"
    if changestyle in ["divide", "d", "/", "div"]:
        changestyle = "divide"
    if changestyle in ["percent", "per", "perc", "%"]:
        changestyle = "percent"

    if changestyle not in ["add", "subtract", "multiply", "divide", "power", "percent"]:
        raise errors.ChangeMethodInvalidException(changestyle)

    amountSV = None
    amountVal = None
    newamount = None

    if changestyle in ["add", "subtract"]:
        amountSV = SV.parse(amount)
    elif changestyle in ["multiply", "divide", "power"]:
        amountVal = Decimal(amount)
        if amountVal == 1:
            raise errors.ValueIsOneException
        if amountVal == 0:
            raise errors.ValueIsZeroException
    elif changestyle in ["percent"]:
        amountVal = Decimal(amount)
        if amountVal == 0:
            raise errors.ValueIsZeroException

    userdata = userdb.load(guildid, userid)

    if changestyle == "add":
        newamount = userdata.height + amountSV
    elif changestyle == "subtract":
        newamount = userdata.height - amountSV
    elif changestyle == "multiply":
        newamount = userdata.height * amountVal
    elif changestyle == "divide":
        newamount = userdata.height / amountVal
    elif changestyle == "power":
        userdata = userdata ** amountVal
    elif changestyle == "percent":
        newamount = userdata.height * (amountVal / 100)

    if changestyle != "power":
        userdata.height = newamount

    userdb.save(userdata)


<<<<<<< HEAD
class PersonComparison:  # TODO: Make a one-sided comparison option.
    def __init__(self, userdata1: User, userdata2: User):
        smallUserdata, bigUserdata = utils.minmax(userdata1, userdata2)
        self.big = PersonStats(bigUserdata)
        self.small = PersonStats(smallUserdata)

        bigToSmallUserdata = copy(bigUserdata)
        smallToBigUserdata = copy(smallUserdata)

        if bigUserdata.height == 0 and smallUserdata.height == 0:
            self.multiplier = Decimal(1)
        else:
            self.multiplier = bigUserdata.height / smallUserdata.height
            bigToSmallUserdata.height = bigUserdata.height * smallUserdata.viewscale
            smallToBigUserdata.height = smallUserdata.height * bigUserdata.viewscale

        viewangle = calcViewAngle(smallUserdata.height, bigUserdata.height)
        self.lookangle = abs(viewangle)
        self.lookdirection = "up" if viewangle >= 0 else "down"

        self.bigToSmall = PersonStats(bigToSmallUserdata)
        self.smallToBig = PersonStats(smallToBigUserdata)

    def get_single_body(self, key: str) -> str:
        try:
            mapped_key = statmap[key]
        except KeyError:
            return None

        bigstat = self.bigToSmall.stats[mapped_key]
        smallstat = self.smallToBig.stats[mapped_key]

        bigstattext = bigstat.body if bigstat.body else f"{self.big.nickname} doesn't have that stat."
        smallstattext = smallstat.body if smallstat.body else f"{self.small.nickname} doesn't have that stat."

        return_stat = (f"{emojis.comparebig}{bigstattext}\n"
                       f"{emojis.comparesmall}{smallstattext}")

        return return_stat

    def getFormattedStat(self, key: str):
        body = self.get_single_body(key)
        if body is None:
            return None

        return f"Comparing `{key}` between {emojis.comparebigcenter}**{self.big.nickname}** and **{emojis.comparesmallcenter}{self.small.nickname}**:\n" + body

    def __repr__(self):
        return f"<PersonComparison SMALL = {self.small.nickname}, BIG = {self.big.nickname}>"

    def __str__(self):
        return repr(self)

    # TODO: CamelCase
    async def toEmbed(self, requesterID = None):
        requestertag = f"<@!{requesterID}>"
        embed = Embed(
            title=f"Comparison of {self.big.nickname} and {self.small.nickname} {emojis.link}",
            description=f"*Requested by {requestertag}*",
            color=colors.purple,
            url = await self.url()
        )
        if requestertag == self.big.tag:
            embed.color = colors.blue
        if requestertag == self.small.tag:
            embed.color = colors.red
        embed.set_author(name=f"SizeBot {__version__}", icon_url=compareicon)
        embed.add_field(value=(
            f"{emojis.comparebig} represents how {emojis.comparebigcenter} **{self.big.nickname}** looks to {emojis.comparesmallcenter} **{self.small.nickname}**.\n"
            f"{emojis.comparesmall} represents how {emojis.comparesmallcenter} **{self.small.nickname}** looks to {emojis.comparebigcenter} **{self.big.nickname}**."), inline=False)

        for sstat, bstat in zip(self.smallToBig.stats, self.bigToSmall.stats):
            if (sstat.is_shown or bstat.is_shown) and (sstat.body or bstat.body):
                embed.add_field(name = sstat.title, value = self.get_single_body(sstat.key), inline = sstat.definition.inline)

        embed.set_footer(text=(
            f"{self.small.nickname} would have to look {self.lookdirection} {self.lookangle:.0f}° to look at {self.big.nickname}'s face.\n"
            f"{self.big.nickname} is {self.multiplier:,.3}x taller than {self.small.nickname}.\n"
            f"{self.big.nickname} would need {self.smallToBig.visibility} to see {self.small.nickname}."))

        return embed

    # TODO: CamelCase
    async def toSimpleEmbed(self, requesterID = None):
        requestertag = f"<@!{requesterID}>"
        embed = Embed(
            title=f"Comparison of {self.big.nickname} and {self.small.nickname} {emojis.link}",
            description=f"*Requested by {requestertag}*",
            color=colors.purple,
            url = await self.url()
        )
        if requestertag == self.big.tag:
            embed.color = colors.blue
        if requestertag == self.small.tag:
            embed.color = colors.red
        embed.set_author(name=f"SizeBot {__version__}", icon_url=compareicon)
        embed.add_field(name=f"{emojis.comparebigcenter} **{self.big.nickname}**", value=(
            f"{emojis.blank}{emojis.blank} **Height:** {self.big.height:,.3mu}\n"
            f"{emojis.blank}{emojis.blank} **Weight:** {self.big.weight:,.3mu}\n"), inline=True)
        embed.add_field(name=f"{emojis.comparesmallcenter} **{self.small.nickname}**", value=(
            f"{emojis.blank}{emojis.blank} **Height:** {self.small.height:,.3mu}\n"
            f"{emojis.blank}{emojis.blank} **Weight:** {self.small.weight:,.3mu}\n"), inline=True)
        embed.add_field(value=(
            f"{emojis.comparebig} represents how {emojis.comparebigcenter} **{self.big.nickname}** looks to {emojis.comparesmallcenter} **{self.small.nickname}**.\n"
            f"{emojis.comparesmall} represents how {emojis.comparesmallcenter} **{self.small.nickname}** looks to {emojis.comparebigcenter} **{self.big.nickname}**."), inline=False)
        embed.add_field(name="Height", value=(
            f"{emojis.comparebig}{self.bigToSmall.height:,.3mu}\n"
            f"{emojis.comparesmall}{self.smallToBig.height:,.3mu}"), inline=True)
        embed.add_field(name="Weight", value=(
            f"{emojis.comparebig}{self.bigToSmall.weight:,.3mu}\n"
            f"{emojis.comparesmall}{self.smallToBig.weight:,.3mu}"), inline=True)
        embed.set_footer(text=(
            f"{self.small.nickname} would have to look {self.lookdirection} {self.lookangle:.0f}° to look at {self.big.nickname}'s face.\n"
            f"{self.big.nickname} is {self.multiplier:,.3}x taller than {self.small.nickname}.\n"
            f"{self.big.nickname} would need {self.smallToBig.visibility} to see {self.small.nickname}."))

        return embed

    async def to_tag_embed(self, tag: str, requesterID = None):
        requestertag = f"<@!{requesterID}>"
        embed = Embed(
            title=f"Comparison of {self.big.nickname} and {self.small.nickname} {emojis.link} of stats tagged `{tag}`",
            description=f"*Requested by {requestertag}*",
            color=colors.purple,
            url = await self.url()
        )
        if requestertag == self.big.tag:
            embed.color = colors.blue
        if requestertag == self.small.tag:
            embed.color = colors.red
        embed.set_author(name=f"SizeBot {__version__}", icon_url=compareicon)
        embed.add_field(value=(
            f"{emojis.comparebig} represents how {emojis.comparebigcenter} **{self.big.nickname}** looks to {emojis.comparesmallcenter} **{self.small.nickname}**.\n"
            f"{emojis.comparesmall} represents how {emojis.comparesmallcenter} **{self.small.nickname}** looks to {emojis.comparebigcenter} **{self.big.nickname}**."), inline=False)

        for sstat, bstat in zip(self.smallToBig.stats, self.bigToSmall.stats):
            if tag in sstat.tags and (sstat.body or bstat.body):
                embed.add_field(name = sstat.title, value = self.get_single_body(sstat.key), inline = sstat.definition.inline)

        embed.set_footer(text=(
            f"{self.small.nickname} would have to look {self.lookdirection} {self.lookangle:.0f}° to look at {self.big.nickname}'s face.\n"
            f"{self.big.nickname} is {self.multiplier:,.3}x taller than {self.small.nickname}.\n"
            f"{self.big.nickname} would need {self.smallToBig.visibility} to see {self.small.nickname}."))

        return embed

    async def url(self):
        safeSmallNick = url_safe(self.small.nickname)
        safeBigNick = url_safe(self.big.nickname)

        compUrl = await macrovision.get_url([
            {
                "name": safeSmallNick,
                "model": self.small.macrovision_model,
                "view": self.small.macrovision_view,
                "height": self.small.height
            },
            {
                "name": safeBigNick,
                "model": self.big.macrovision_model,
                "view": self.big.macrovision_view,
                "height": self.big.height
            }
        ])

        return compUrl


class PersonSpeedComparison:
    def __init__(self, userdata1: User, userdata2: User):
        self._viewer, self._viewed = minmax(userdata1, userdata2)

        # Use the new statbox
        self.viewer = StatBox.load(self._viewer.stats).scale(self._viewer.scale)
        self.viewed = StatBox.load(self._viewed.stats).scale(self._viewed.scale)

        if self.viewer["height"].value == 0 and self.viewed["height"].value == 0:
            self.multiplier = Decimal(1)
        else:
            self.multiplier = self.viewed["height"].value / self.viewer["height"].value

        viewangle = calcViewAngle(self.viewer["height"].value, self.viewed["height"].value)
        self.lookangle = abs(viewangle)
        self.lookdirection = "up" if viewangle >= 0 else "down"

    def __str__(self):
        return f"<PersonSpeedComparison VIEWER = {self.viewer!r}, VIEWED = {self.viewed!r}, \
            VIEWERTOVIEWED = {self.viewer!r}, VIEWEDTOVIEWER = {self.viewed!r}>"

    def __repr__(self):
        return str(self)

    # TODO: CamelCase
    def getStatEmbed(self, key: str):
        try:
            mapped_key = statmap[key]
        except KeyError:
            return None

        stat = self.viewed[mapped_key]

        if stat.value is None:
            return None
        elif not isinstance(stat.value, SV):
            return None

        return Embed(
            title = f"To move the distance of {self.viewed["nickname"].value}'s {stat.title.lower()}, it would take {self.viewer["nickname"].value}...",
            description = speedcalc(self.viewer, stat.value, speed = True, include_relative = True, foot = mapped_key == "footlength"))

    # TODO: CamelCase
    async def toEmbed(self, requesterID = None):
        requestertag = f"<@!{requesterID}>"
        embed = Embed(
            title=f"Speed/Distance Comparison of {self.viewed["nickname"].value} and {self.viewer["nickname"].value}",
            description=f"*Requested by {requestertag}*",
            color=colors.purple
        )
        # value=(speedcalc(self.viewer, self.viewed["height"].value))
        embed.set_author(name=f"SizeBot {__version__}", icon_url=compareicon)
        embed.add_field(name=f"**{self.viewer["nickname"].value}** Speeds", value=self.viewer.stats_by_key["simplespeeds+"].body, inline=False)

        embed.add_field(name="Height", value=speedcalc(self.viewer, self.viewed["height"].value, include_relative = True), inline=True)  # hardcode height because it's weird
        embed.add_field(name="Foot Length", value=speedcalc(self.viewer, self.viewed["footlength"].value, include_relative = True, foot = True), inline=True)  # hardcode height because it's weird
        for stat in self.viewed.stats:
            if stat.is_shown and self.viewed[stat.key].value is not None and isinstance(self.viewed[stat.key].value, SV) and stat.key != "terminalvelocity":
                embed.add_field(name = stat.title, value=(speedcalc(self.viewer, self.viewed[stat.key].value, include_relative = True, foot = stat.key == "footlength")))

        embed.set_footer(text=(f"{self.viewed["nickname"].value} is {self.multiplier:,.3}x taller than {self.viewer["nickname"].value}."))

        return embed


class PersonStats:
    def __init__(self, userdata: User):
        self.nickname = userdata.nickname                               # USED
        self.tag = userdata.tag                                         # UNUSED

        # Use the new statbox
        self.basestats = StatBox.load(userdata.stats)                   # UNUSED
        self.stats = self.basestats.scale(userdata.scale)               # UNUSED

        # TODO: There's not a good way of getting these yet:

        self.viewscale = userdata.viewscale                             # USED
        self.footname = userdata.footname                               # USED
        self.hairname = userdata.hairname                               # USED

        # Base stats
        self.scale = userdata.scale                                     # UNUSED
        self.baseheight = self.basestats["height"].value                # UNUSED
        self.baseweight = self.basestats["weight"].value                # UNUSED
        self.pawtoggle = userdata.pawtoggle                             # UNUSED
        self.furtoggle = userdata.furtoggle                             # UNUSED

        # What do I do with these?
        self.macrovision_model = userdata.macrovision_model             # UNUSED
        self.macrovision_view = userdata.macrovision_view               # UNUSED

        # Other stats
        self.height = self.stats["height"].value                        # USED
        self.weight = self.stats["weight"].value                        # UNUSED
        self.width = self.stats["width"].value                          # USED

        # These are like, the user settable ones?
        self.hairlength = self.stats["hairlength"].value                # UNUSED
        self.taillength = self.stats["taillength"].value                # UNUSED
        self.earheight = self.stats["earheight"].value                  # UNUSED
        self.liftstrength = self.stats["liftstrength"].value            # UNUSED
        self.footlength = self.stats["footlength"].value                # USED

        # How does this one work??
        self.shoesize = self.stats["shoesize"].value                    # UNUSED

        # TODO: Is this accounted for in the new implementation?:
        # if userdata.pawtoggle:
        #     base_footwidth = SV(base_footlength * Decimal("2/3"))   # TODO: Temp number?
        # else:
        #     base_footwidth = SV(base_footlength * Decimal("2/5"))
        # self.footwidth = SV(base_footwidth * self.scale)
        self.footwidth = self.stats["footwidth"].value                        # USED

        # OK, here's the stuff StatBox was actually made for.
        self.toeheight = self.stats["toeheight"].value                        # UNUSED
        self.shoeprintdepth = self.stats["shoeprintdepth"].value              # UNUSED
        self.pointerlength = self.stats["pointerlength"].value                # UNUSED
        self.thumbwidth = self.stats["thumbwidth"].value                      # UNUSED
        self.fingertiplength = self.stats["fingertiplength"].value            # USED
        self.fingerprintdepth = self.stats["fingerprintdepth"].value          # UNUSED
        self.threadthickness = self.stats["threadthickness"].value            # UNUSED
        self.hairwidth = self.stats["hairwidth"].value                        # UNUSED
        self.nailthickness = self.stats["nailthickness"].value                # UNUSED
        self.eyewidth = self.stats["eyewidth"].value                          # UNUSED
        self.jumpheight = self.stats["jumpheight"].value                      # UNUSED

        # Yeah, I don't think we recreated these.
        # =======================================
        self.avgheightcomp = SV(AVERAGE_HEIGHT * self.stats["viewscale"].value)        # USED
        self.avgweightcomp = WV(DEFAULT_WEIGHT * self.stats["viewscale"].value ** 3)   # UNUSED

        viewangle = calcViewAngle(self.height, average_height)
        self.avglookangle = abs(viewangle)                              # UNUSED
        self.avglookdirection = "up" if viewangle >= 0 else "down"      # UNUSED

        # base_average_ratio = self.baseheight / average_height  # TODO: Make this a property on userdata?
        # 11/26/2023: Wait, don't, do something else
        # =======================================

        # Speeds
        self.walkperhour = self.stats["walkperhour"].value                    # USED
        self.runperhour = self.stats["runperhour"].value                      # USED
        self.swimperhour = self.stats["swimperhour"].value                    # USED
        self.climbperhour = self.stats["climbperhour"].value                  # USED
        self.crawlperhour = self.stats["crawlperhour"].value                  # USED
        self.driveperhour = self.stats["driveperhour"].value                  # UNUSED
        self.spaceshipperhour = self.stats["spaceshipperhour"].value          # UNUSED

        # This got ignored in the port somehow.
        # self.spaceshipperhour = SV(average_spaceshipperhour * self.scale)

        # Step lengths
        self.walksteplength = self.stats["walksteplength"].value              # USED
        self.runsteplength = self.stats["runsteplength"].value                # UNUSED
        self.climbsteplength = self.stats["climbsteplength"].value            # UNUSED
        self.crawlsteplength = self.stats["crawlsteplength"].value            # UNUSED
        self.swimsteplength = self.stats["swimsteplength"].value              # UNUSED

        # The rest of it, I guess.
        self.horizondistance = self.stats["horizondistance"].value            # UNUSED
        self.terminalvelocity = self.stats["terminalvelocity"].value          # UNUSED
        self.fallproof = self.stats["fallproof"].value                        # UNUSED
        self.fallproofcheck = self.stats["fallprooficon"].value               # UNUSED
        self.visibility = self.stats["visibility"].value                      # UNUSED

        self.simplespeeds = self.stats["simplespeeds+"].body

    # TODO: CamelCase
    def getFormattedStat(self, key: str) -> str:
        # "foot": f"'s {self.footname.lower()} is **{self.footlength:,.3mu}** long and **{self.footwidth:,.3mu}** wide. ({self.shoesize})",
        try:
            mapped_key = statmap[key]
        except KeyError:
            return None

        returndict = {s.key: s.string + f"{'\n*That\'s about ' + format_close_object_smart(s.value) + '.*' if isinstance(s.value, (SV, WV)) else ''}" for s in self.stats}

        return_stat = returndict.get(mapped_key)
        return return_stat

    def __repr__(self):
        return (f"<PersonStats NICKNAME = {self.stats['nickname'].values!r}>")

    def __str__(self):
        return repr(self)

    # TODO: CamelCase
    def toEmbed(self, requesterID = None):
        requestertag = f"<@!{requesterID}>"
        embed = Embed(title=f"Stats for {self.stats['nickname'].value}",
                      description=f"*Requested by {requestertag}*",
                      color=colors.cyan)
        embed.set_author(name=f"SizeBot {__version__}")

        for stat in self.stats:
            if stat.is_shown:
                embed.add_field(**stat.embed)
=======
class EmbedToSend(TypedDict):
    embed: str
>>>>>>> 678eabf2


class StrToSend(TypedDict):
    content: str


class EmbedField(TypedDict):
    name: str
    value: str
    inline: bool


def get_speedcompare(userdata1: User, userdata2: User, requesterID: int) -> EmbedToSend:
    _viewer, _viewed = minmax(userdata1, userdata2)

    # Use the new statbox
    viewer = StatBox.load(_viewer.stats).scale(_viewer.scale)
    viewed = StatBox.load(_viewed.stats).scale(_viewed.scale)

    if viewer['height'].value == 0 and viewed['height'].value == 0:
        multiplier = Decimal(1)
    else:
        multiplier = viewed['height'].value / viewer['height'].value

    requestertag = f"<@!{requesterID}>"
    embed = Embed(
        title=f"Speed/Distance Comparison of {viewed['nickname'].value} and {viewer['nickname'].value}",
        description=f"*Requested by {requestertag}*",
        color=colors.purple
    )
    embed.set_author(name=f"SizeBot {__version__}", icon_url=compareicon)

    embed.add_field(name=f"**{viewer["nickname"].value}** Speeds", value=viewer.stats_by_key["simplespeeds+"].body, inline=False)

    embed.add_field(name="Height", value=speedcalc(viewer, viewed["height"].value, include_relative = True), inline=True)  # hardcode height because it's weird
    embed.add_field(name="Foot Length", value=speedcalc(viewer, viewed["footlength"].value, include_relative = True, foot = True), inline=True)  # hardcode height because it's weird

    for stat in viewed.stats:
        if stat.is_shown and stat.is_set and isinstance(stat.value, SV) and stat.key != "terminalvelocity":
            embed.add_field(name = stat.title, value=(speedcalc(viewer, stat.value, include_relative = True, foot = stat.key == "footlength")))

    embed.set_footer(text=(f"{viewed['nickname'].value} is {multiplier:,.3}x taller than {viewer['nickname'].value}."))

    return {"embed": embed}


def get_speedcompare_stat(userdata1: User, userdata2: User, key: str) -> EmbedToSend | None:
    _viewer, _viewed = minmax(userdata1, userdata2)

    # Use the new statbox
    viewer = StatBox.load(_viewer.stats).scale(_viewer.scale)
    viewed = StatBox.load(_viewed.stats).scale(_viewed.scale)

    try:
        mapped_key = statmap[key]
    except KeyError:
        return None

    stat = viewed[mapped_key]

    if stat.value is None:
        return None
    elif not isinstance(stat.value, SV):
        return None

    embed = Embed(
        title = f"To move the distance of {viewed['nickname'].value}'s {stat.title.lower()}, it would take {viewer['nickname'].value}...",
        description = speedcalc(viewer, stat.value, speed = True, include_relative = True, foot = mapped_key == "footlength"))
    return {"embed": embed}


def get_speeddistance(userdata: User, distance: SV) -> EmbedToSend | StrToSend:
    stats = StatBox.load(userdata.stats).scale(userdata.scale)
    if stats['height'].value > distance:
        distance_viewed = SV(distance * stats['viewscale'].value)
        msg = f"To {stats['nickname'].value}, {distance:,.3mu} appears to be **{distance_viewed:,.3mu}.**"
        return {"content": msg}
    multiplier = distance / stats['height'].value

    embed = Embed(
        title = f"{distance:,.3mu} to {stats['nickname'].value}",
        description = speedcalc(stats, distance, speed = True, include_relative = True))
    embed.set_footer(text = f"{distance:,.3mu} is {multiplier:,.3}x larger than {stats['nickname'].value}."),
    return {"embed": embed}


def get_speedtime(userdata: User, time: TV) -> EmbedToSend | StrToSend:
    stats = StatBox.load(userdata.stats).scale(userdata.scale)
    walkpersecond = SV(stats['walkperhour'].value / 3600)
    distance = SV(walkpersecond * time)
    return get_speeddistance(userdata, distance)


def get_compare(userdata1: User, userdata2: User, requesterID: int) -> EmbedToSend:
    stats1 = StatBox.load(userdata1.stats).scale(userdata1.scale)
    stats2 = StatBox.load(userdata2.stats).scale(userdata2.scale)
    small, big = sorted([stats1, stats2], key=lambda s: s['height'].value)
    if small['height'].value == 0 and big['height'].value == 0:
        # TODO: This feels awkward
        small_viewby_big = small.scale(1)
        big_viewby_small = big.scale(1)
    else:
        small_viewby_big = small.scale(big['viewscale'].value)
        big_viewby_small = big.scale(small['viewscale'].value)

    requestertag = f"<@!{requesterID}>"
    embed = Embed(
        title=f"Comparison of {big['nickname'].value} and {small['nickname'].value} {emojis.link}",
        description=f"*Requested by {requestertag}*",
        color=colors.purple,
        url = macrovision.get_url_from_statboxes([small, big])
    )
    if requesterID == big['id'].value:
        embed.color = colors.blue
    if requesterID == small['id'].value:
        embed.color = colors.red
    embed.set_author(name=f"SizeBot {__version__}", icon_url=compareicon)
    embed.add_field(value=(
        f"{emojis.comparebig} represents how {emojis.comparebigcenter} **{big['nickname'].value}** looks to {emojis.comparesmallcenter} **{small['nickname'].value}**.\n"
        f"{emojis.comparesmall} represents how {emojis.comparesmallcenter} **{small['nickname'].value}** looks to {emojis.comparebigcenter} **{big['nickname'].value}**."), inline=False)

    for small_stat, big_stat in zip(small_viewby_big, big_viewby_small):
        if (small_stat.is_shown or big_stat.is_shown) and (small_stat.is_set or big_stat.is_set):
            embed.add_field(**get_compare_field(small, big, small_stat, big_stat))

    return {"embed": embed}


def get_compare_simple(userdata1: User, userdata2: User, requesterID: int) -> EmbedToSend:
    stats1 = StatBox.load(userdata1.stats).scale(userdata1.scale)
    stats2 = StatBox.load(userdata2.stats).scale(userdata2.scale)
    small, big = sorted([stats1, stats2], key=lambda s: s['height'].value)
    if small['height'].value == 0 and big['height'].value == 0:
        # TODO: This feels awkward
        small_viewby_big = small.scale(1)
        big_viewby_small = big.scale(1)
        multiplier = Decimal(1)
    else:
        small_viewby_big = small.scale(big['viewscale'].value)
        big_viewby_small = big.scale(small['viewscale'].value)
        multiplier = big['height'].value / small['height'].value

    viewangle = calc_view_angle(small['height'].value, big['height'].value)
    lookangle = abs(viewangle)
    lookdirection = "up" if viewangle >= 0 else "down"

    requestertag = f"<@!{requesterID}>"

    embed = Embed(
        title=f"Comparison of {big['nickname'].value} and {small['nickname'].value} {emojis.link}",
        description=f"*Requested by {requestertag}*",
        color=colors.purple,
        url = macrovision.get_url_from_statboxes([small, big])
    )
    if requesterID == big['id'].value:
        embed.color = colors.blue
    if requesterID == small['id'].value:
        embed.color = colors.red
    embed.set_author(name=f"SizeBot {__version__}", icon_url=compareicon)
    embed.add_field(name=f"{emojis.comparebigcenter} **{big['nickname'].value}**", value=(
        f"{emojis.blank}{emojis.blank} **Height:** {big['height'].value:,.3mu}\n"
        f"{emojis.blank}{emojis.blank} **Weight:** {big['weight'].value:,.3mu}\n"), inline=True)
    embed.add_field(name=f"{emojis.comparesmallcenter} **{small['nickname'].value}**", value=(
        f"{emojis.blank}{emojis.blank} **Height:** {small['height'].value:,.3mu}\n"
        f"{emojis.blank}{emojis.blank} **Weight:** {small['weight'].value:,.3mu}\n"), inline=True)
    embed.add_field(value=(
        f"{emojis.comparebig} represents how {emojis.comparebigcenter} **{big['nickname'].value}** looks to {emojis.comparesmallcenter} **{small['nickname'].value}**.\n"
        f"{emojis.comparesmall} represents how {emojis.comparesmallcenter} **{small['nickname'].value}** looks to {emojis.comparebigcenter} **{big['nickname'].value}**."), inline=False)
    embed.add_field(name="Height", value=(
        f"{emojis.comparebig}{big_viewby_small['height'].value:,.3mu}\n"
        f"{emojis.comparesmall}{small_viewby_big['height'].value:,.3mu}"), inline=True)
    embed.add_field(name="Weight", value=(
        f"{emojis.comparebig}{big_viewby_small['weight'].value:,.3mu}\n"
        f"{emojis.comparesmall}{small_viewby_big['weight'].value:,.3mu}"), inline=True)
    embed.set_footer(text=(
        f"{small['nickname'].value} would have to look {lookdirection} {lookangle:.0f}° to look at {big['nickname'].value}'s face.\n"
        f"{big['nickname'].value} is {multiplier:,.3}x taller than {small['nickname'].value}.\n"
        f"{big['nickname'].value} would need {small_viewby_big['visibility'].value} to see {small['nickname'].value}."))

    return {"embed": embed}


def get_compare_bytag(userdata1: User, userdata2: User, tag: str, requesterID: int) -> EmbedToSend:
    stats1 = StatBox.load(userdata1.stats).scale(userdata1.scale)
    stats2 = StatBox.load(userdata2.stats).scale(userdata2.scale)
    small, big = sorted([stats1, stats2], key=lambda s: s['height'].value)
    if small['height'].value == 0 and big['height'].value == 0:
        # TODO: This feels awkward
        small_viewby_big = small.scale(1)
        big_viewby_small = big.scale(1)
        multiplier = Decimal(1)
    else:
        small_viewby_big = small.scale(big['viewscale'].value)
        big_viewby_small = big.scale(small['viewscale'].value)
        multiplier = big['height'].value / small['height'].value

    viewangle = calc_view_angle(small['height'].value, big['height'].value)
    lookangle = abs(viewangle)
    lookdirection = "up" if viewangle >= 0 else "down"

    requestertag = f"<@!{requesterID}>"
    embed = Embed(
        title=f"Comparison of {big['nickname'].value} and {small['nickname'].value} {emojis.link} of stats tagged `{tag}`",
        description=f"*Requested by {requestertag}*",
        color=colors.purple,
        url = macrovision.get_url_from_statboxes([small, big])
    )
    if requesterID == big['id'].value:
        embed.color = colors.blue
    if requesterID == small['id'].value:
        embed.color = colors.red
    embed.set_author(name=f"SizeBot {__version__}", icon_url=compareicon)
    embed.add_field(value=(
        f"{emojis.comparebig} represents how {emojis.comparebigcenter} **{big['nickname'].value}** looks to {emojis.comparesmallcenter} **{small['nickname'].value}**.\n"
        f"{emojis.comparesmall} represents how {emojis.comparesmallcenter} **{small['nickname'].value}** looks to {emojis.comparebigcenter} **{big['nickname'].value}**."), inline=False)

    # TODO: Zip only works if we can guarantee each statbox has the same stats in the same order.
    for small_stat, big_stat in zip(small_viewby_big, big_viewby_small):
        if tag in small_stat.tags and (small_stat.body or big_stat.body):
            embed.add_field(**get_compare_field(small, big, small_stat, big_stat))

    embed.set_footer(text=(
        f"{small['nickname'].value} would have to look {lookdirection} {lookangle:.0f}° to look at {big['nickname'].value}'s face.\n"
        f"{big['nickname'].value} is {multiplier:,.3}x taller than {small['nickname'].value}.\n"
        f"{big['nickname'].value} would need {small_viewby_big['visibility'].value} to see {small['nickname'].value}."))

    return {"embed": embed}


def get_compare_stat(userdata1: User, userdata2: User, key: str) -> StrToSend | None:
    stats1 = StatBox.load(userdata1.stats).scale(userdata1.scale)
    stats2 = StatBox.load(userdata2.stats).scale(userdata2.scale)
    small, big = sorted([stats1, stats2], key=lambda s: s['height'].value)
    if small['height'].value == 0 and big['height'].value == 0:
        # TODO: This feels awkward
        small_viewby_big = small.scale(1)
        big_viewby_small = big.scale(1)
    else:
        small_viewby_big = small.scale(big['viewscale'].value)
        big_viewby_small = big.scale(small['viewscale'].value)

    try:
        mapped_key = statmap[key]
    except KeyError:
        return None

    small_stat = small_viewby_big[mapped_key]
    big_stat = big_viewby_small[mapped_key]

    body = get_compare_body(small, big, small_stat, big_stat)
    if body is None:
        return None

    msg = (
        f"Comparing `{key}` between {emojis.comparebigcenter}**{big['nickname'].value}** and **{emojis.comparesmallcenter}{small['nickname'].value}**:"
        f"\n{body}"
    )

    return {"content": msg}


def get_stats(userdata: User, requesterID: int) -> EmbedToSend:
    stats = StatBox.load(userdata.stats).scale(userdata.scale)
    avgstats = StatBox.load_average()
    avgstatsview = avgstats.scale(stats['viewscale'].value)

    viewangle = calc_view_angle(stats['height'].value, avgstats['height'].value)
    avglookdirection = "up" if viewangle >= 0 else "down"
    avglookangle = abs(viewangle)
    requestertag = f"<@!{requesterID}>"
    embed = Embed(
        title=f"Stats for {stats['nickname'].value}",
        description=f"*Requested by {requestertag}*",
        color=colors.cyan)
    embed.set_author(name=f"SizeBot {__version__}")

    for stat in stats:
        if stat.is_shown:
            embed.add_field(**stat.embed)

    embed.set_footer(text=f"An average person would look {avgstatsview['height'].value:,.3mu}, and weigh {avgstatsview['weight'].value:,.3mu} to you. You'd have to look {avglookdirection} {avglookangle:.0f}° to see them.")

    return {"embed": embed}


def get_stats_bytag(userdata: User, tag: str, requesterID: int) -> EmbedToSend:
    stats = StatBox.load(userdata.stats).scale(userdata.scale)

    requestertag = f"<@!{requesterID}>"
    embed = Embed(
        title=f"Stats for {stats['nickname'].value} tagged `{tag}`",
        description=f"*Requested by {requestertag}*",
        color=colors.cyan)
    embed.set_author(name=f"SizeBot {__version__}")

    for stat in stats:
        if tag in stat.tags:
            embed.add_field(**stat.embed)

    return {"embed": embed}


def get_stat(userdata: User, key: str) -> StrToSend | None:
    stats = StatBox.load(userdata.stats).scale(userdata.scale)
    try:
        mapped_key = statmap[key]
    except KeyError:
        return None
    stat = stats[mapped_key]
    msg = f"{stat.string}"
    if isinstance(stat.value, (SV, WV)):
        msg += f"\n*That\'s about {format_close_object_smart(stat.value)}.*"
    return {"content": msg}


def get_basestats(userdata: User, requesterID: int = None) -> EmbedToSend:
    basestats = StatBox.load(userdata.stats)

    requestertag = f"<@!{requesterID}>"
    embed = Embed(title=f"Base Stats for {basestats['nickname'].value}",
                  description=f"*Requested by {requestertag}*",
                  color=colors.cyan)
    embed.set_author(name=f"SizeBot {__version__}")

    for stat in basestats:
        if stat.is_shown:
            embed.add_field(**stat.embed)

    # REMOVED: unitsystem, furcheck, pawcheck, tailcheck, macrovision_model, macrovision_view
    return {"embed": embed}


def get_settings(userdata: User, requesterID: int = None) -> EmbedToSend:
    basestats = StatBox.load(userdata.stats)

    requestertag = f"<@!{requesterID}>"
    embed = Embed(title=f"Settings for {basestats['nickname'].value}",
                  description=f"*Requested by {requestertag}*",
                  color=colors.cyan)
    embed.set_author(name=f"SizeBot {__version__}")

    for stat in basestats:
        if stat.definition.userkey is not None:
            if stat.is_setbyuser:
                embed.add_field(**stat.embed)
            else:
                embed.add_field(
                    name=stat.title,
                    value="**NOT SET**",
                    inline=stat.definition.inline
                )

<<<<<<< HEAD
    return embed


def get_keypoints_embed(userdata: User, requesterID = None):
    stats = StatBox.load(userdata.stats).scale(userdata.scale)
    requestertag = f"<@!{requesterID}>"
    embed = Embed(title=f"Keypoints for {userdata.nickname}",
                  description=f"*Requested by {requestertag}*",
                  color=colors.cyan)
    embed.set_author(name=f"SizeBot {__version__}")
=======
    return {"embed": embed}


def get_keypoints_embed(userdata: User, requesterID: int = None) -> EmbedToSend:
    stats = StatBox.load(userdata.stats).scale(userdata.scale)

    requestertag = f"<@!{requesterID}>"
    embed = Embed(title=f"Keypoints for {stats['nickname'].value}",
                  description=f"*Requested by {requestertag}*",
                  color=colors.cyan)
    embed.set_author(name=f"SizeBot {__version__}")

>>>>>>> 678eabf2
    for stat in stats:
        if "keypoint" in stat.tags:
            lookslike = format_close_object_smart(stat.value)
            embed.add_field(name = stat.title, value = f"{stat.body}\n*~{lookslike}*")

<<<<<<< HEAD
    return embed


# TODO: CamelCase
def calcViewAngle(viewer: Decimal, viewee: Decimal) -> Decimal:
    viewer = abs(Decimal(viewer))
    viewee = abs(Decimal(viewee))
    if viewer.is_infinite() and viewee.is_infinite():
        viewer = Decimal(1)
        viewee = Decimal(1)
    elif viewer.is_infinite():
        viewer = Decimal(1)
        viewee = Decimal(0)
    elif viewee.is_infinite():
        viewer = Decimal(0)
        viewee = Decimal(1)
    elif viewee == 0 and viewer == 0:
        viewer = Decimal(1)
        viewee = Decimal(1)
    viewdistance = viewer / 2
    heightdiff = viewee - viewer
    viewangle = Decimal(math.degrees(math.atan(heightdiff / viewdistance)))
    return viewangle
=======
    return {"embed": embed}


def get_compare_field(small: StatBox, big: StatBox, small_stat: Stat, big_stat: Stat) -> EmbedField:
    embedfield = {
        "name": small_stat.title,
        "value": get_compare_body(small, big, small_stat, big_stat),
        "inline": small_stat.definition.inline
    }

    return embedfield


def get_compare_body(small: StatBox, big: StatBox, small_stat: Stat, big_stat: Stat) -> str:
    return (
        f"{emojis.comparebig}{get_stat_body(big, big_stat)}\n"
        f"{emojis.comparesmall}{get_stat_body(small, small_stat)}"
    )


def get_stat_body(stats: StatBox, stat: Stat) -> str:
    if not stat.is_set:
        return f"{stats['nickname'].value} doesn't have that stat."
    return stat.body
>>>>>>> 678eabf2
<|MERGE_RESOLUTION|>--- conflicted
+++ resolved
@@ -1,13 +1,7 @@
 from __future__ import annotations
 from typing import TypedDict
 
-<<<<<<< HEAD
-from copy import copy
 import logging
-import math
-=======
-import logging
->>>>>>> 678eabf2
 
 from discord import Embed
 
@@ -23,10 +17,6 @@
 from sizebot.lib.stats import Stat, calc_view_angle, statmap, StatBox
 
 logger = logging.getLogger("sizebot")
-<<<<<<< HEAD
-
-=======
->>>>>>> 678eabf2
 
 compareicon = "https://media.discordapp.net/attachments/650460192009617433/665022187916492815/Compare.png"
 
@@ -87,377 +77,8 @@
     userdb.save(userdata)
 
 
-<<<<<<< HEAD
-class PersonComparison:  # TODO: Make a one-sided comparison option.
-    def __init__(self, userdata1: User, userdata2: User):
-        smallUserdata, bigUserdata = utils.minmax(userdata1, userdata2)
-        self.big = PersonStats(bigUserdata)
-        self.small = PersonStats(smallUserdata)
-
-        bigToSmallUserdata = copy(bigUserdata)
-        smallToBigUserdata = copy(smallUserdata)
-
-        if bigUserdata.height == 0 and smallUserdata.height == 0:
-            self.multiplier = Decimal(1)
-        else:
-            self.multiplier = bigUserdata.height / smallUserdata.height
-            bigToSmallUserdata.height = bigUserdata.height * smallUserdata.viewscale
-            smallToBigUserdata.height = smallUserdata.height * bigUserdata.viewscale
-
-        viewangle = calcViewAngle(smallUserdata.height, bigUserdata.height)
-        self.lookangle = abs(viewangle)
-        self.lookdirection = "up" if viewangle >= 0 else "down"
-
-        self.bigToSmall = PersonStats(bigToSmallUserdata)
-        self.smallToBig = PersonStats(smallToBigUserdata)
-
-    def get_single_body(self, key: str) -> str:
-        try:
-            mapped_key = statmap[key]
-        except KeyError:
-            return None
-
-        bigstat = self.bigToSmall.stats[mapped_key]
-        smallstat = self.smallToBig.stats[mapped_key]
-
-        bigstattext = bigstat.body if bigstat.body else f"{self.big.nickname} doesn't have that stat."
-        smallstattext = smallstat.body if smallstat.body else f"{self.small.nickname} doesn't have that stat."
-
-        return_stat = (f"{emojis.comparebig}{bigstattext}\n"
-                       f"{emojis.comparesmall}{smallstattext}")
-
-        return return_stat
-
-    def getFormattedStat(self, key: str):
-        body = self.get_single_body(key)
-        if body is None:
-            return None
-
-        return f"Comparing `{key}` between {emojis.comparebigcenter}**{self.big.nickname}** and **{emojis.comparesmallcenter}{self.small.nickname}**:\n" + body
-
-    def __repr__(self):
-        return f"<PersonComparison SMALL = {self.small.nickname}, BIG = {self.big.nickname}>"
-
-    def __str__(self):
-        return repr(self)
-
-    # TODO: CamelCase
-    async def toEmbed(self, requesterID = None):
-        requestertag = f"<@!{requesterID}>"
-        embed = Embed(
-            title=f"Comparison of {self.big.nickname} and {self.small.nickname} {emojis.link}",
-            description=f"*Requested by {requestertag}*",
-            color=colors.purple,
-            url = await self.url()
-        )
-        if requestertag == self.big.tag:
-            embed.color = colors.blue
-        if requestertag == self.small.tag:
-            embed.color = colors.red
-        embed.set_author(name=f"SizeBot {__version__}", icon_url=compareicon)
-        embed.add_field(value=(
-            f"{emojis.comparebig} represents how {emojis.comparebigcenter} **{self.big.nickname}** looks to {emojis.comparesmallcenter} **{self.small.nickname}**.\n"
-            f"{emojis.comparesmall} represents how {emojis.comparesmallcenter} **{self.small.nickname}** looks to {emojis.comparebigcenter} **{self.big.nickname}**."), inline=False)
-
-        for sstat, bstat in zip(self.smallToBig.stats, self.bigToSmall.stats):
-            if (sstat.is_shown or bstat.is_shown) and (sstat.body or bstat.body):
-                embed.add_field(name = sstat.title, value = self.get_single_body(sstat.key), inline = sstat.definition.inline)
-
-        embed.set_footer(text=(
-            f"{self.small.nickname} would have to look {self.lookdirection} {self.lookangle:.0f}° to look at {self.big.nickname}'s face.\n"
-            f"{self.big.nickname} is {self.multiplier:,.3}x taller than {self.small.nickname}.\n"
-            f"{self.big.nickname} would need {self.smallToBig.visibility} to see {self.small.nickname}."))
-
-        return embed
-
-    # TODO: CamelCase
-    async def toSimpleEmbed(self, requesterID = None):
-        requestertag = f"<@!{requesterID}>"
-        embed = Embed(
-            title=f"Comparison of {self.big.nickname} and {self.small.nickname} {emojis.link}",
-            description=f"*Requested by {requestertag}*",
-            color=colors.purple,
-            url = await self.url()
-        )
-        if requestertag == self.big.tag:
-            embed.color = colors.blue
-        if requestertag == self.small.tag:
-            embed.color = colors.red
-        embed.set_author(name=f"SizeBot {__version__}", icon_url=compareicon)
-        embed.add_field(name=f"{emojis.comparebigcenter} **{self.big.nickname}**", value=(
-            f"{emojis.blank}{emojis.blank} **Height:** {self.big.height:,.3mu}\n"
-            f"{emojis.blank}{emojis.blank} **Weight:** {self.big.weight:,.3mu}\n"), inline=True)
-        embed.add_field(name=f"{emojis.comparesmallcenter} **{self.small.nickname}**", value=(
-            f"{emojis.blank}{emojis.blank} **Height:** {self.small.height:,.3mu}\n"
-            f"{emojis.blank}{emojis.blank} **Weight:** {self.small.weight:,.3mu}\n"), inline=True)
-        embed.add_field(value=(
-            f"{emojis.comparebig} represents how {emojis.comparebigcenter} **{self.big.nickname}** looks to {emojis.comparesmallcenter} **{self.small.nickname}**.\n"
-            f"{emojis.comparesmall} represents how {emojis.comparesmallcenter} **{self.small.nickname}** looks to {emojis.comparebigcenter} **{self.big.nickname}**."), inline=False)
-        embed.add_field(name="Height", value=(
-            f"{emojis.comparebig}{self.bigToSmall.height:,.3mu}\n"
-            f"{emojis.comparesmall}{self.smallToBig.height:,.3mu}"), inline=True)
-        embed.add_field(name="Weight", value=(
-            f"{emojis.comparebig}{self.bigToSmall.weight:,.3mu}\n"
-            f"{emojis.comparesmall}{self.smallToBig.weight:,.3mu}"), inline=True)
-        embed.set_footer(text=(
-            f"{self.small.nickname} would have to look {self.lookdirection} {self.lookangle:.0f}° to look at {self.big.nickname}'s face.\n"
-            f"{self.big.nickname} is {self.multiplier:,.3}x taller than {self.small.nickname}.\n"
-            f"{self.big.nickname} would need {self.smallToBig.visibility} to see {self.small.nickname}."))
-
-        return embed
-
-    async def to_tag_embed(self, tag: str, requesterID = None):
-        requestertag = f"<@!{requesterID}>"
-        embed = Embed(
-            title=f"Comparison of {self.big.nickname} and {self.small.nickname} {emojis.link} of stats tagged `{tag}`",
-            description=f"*Requested by {requestertag}*",
-            color=colors.purple,
-            url = await self.url()
-        )
-        if requestertag == self.big.tag:
-            embed.color = colors.blue
-        if requestertag == self.small.tag:
-            embed.color = colors.red
-        embed.set_author(name=f"SizeBot {__version__}", icon_url=compareicon)
-        embed.add_field(value=(
-            f"{emojis.comparebig} represents how {emojis.comparebigcenter} **{self.big.nickname}** looks to {emojis.comparesmallcenter} **{self.small.nickname}**.\n"
-            f"{emojis.comparesmall} represents how {emojis.comparesmallcenter} **{self.small.nickname}** looks to {emojis.comparebigcenter} **{self.big.nickname}**."), inline=False)
-
-        for sstat, bstat in zip(self.smallToBig.stats, self.bigToSmall.stats):
-            if tag in sstat.tags and (sstat.body or bstat.body):
-                embed.add_field(name = sstat.title, value = self.get_single_body(sstat.key), inline = sstat.definition.inline)
-
-        embed.set_footer(text=(
-            f"{self.small.nickname} would have to look {self.lookdirection} {self.lookangle:.0f}° to look at {self.big.nickname}'s face.\n"
-            f"{self.big.nickname} is {self.multiplier:,.3}x taller than {self.small.nickname}.\n"
-            f"{self.big.nickname} would need {self.smallToBig.visibility} to see {self.small.nickname}."))
-
-        return embed
-
-    async def url(self):
-        safeSmallNick = url_safe(self.small.nickname)
-        safeBigNick = url_safe(self.big.nickname)
-
-        compUrl = await macrovision.get_url([
-            {
-                "name": safeSmallNick,
-                "model": self.small.macrovision_model,
-                "view": self.small.macrovision_view,
-                "height": self.small.height
-            },
-            {
-                "name": safeBigNick,
-                "model": self.big.macrovision_model,
-                "view": self.big.macrovision_view,
-                "height": self.big.height
-            }
-        ])
-
-        return compUrl
-
-
-class PersonSpeedComparison:
-    def __init__(self, userdata1: User, userdata2: User):
-        self._viewer, self._viewed = minmax(userdata1, userdata2)
-
-        # Use the new statbox
-        self.viewer = StatBox.load(self._viewer.stats).scale(self._viewer.scale)
-        self.viewed = StatBox.load(self._viewed.stats).scale(self._viewed.scale)
-
-        if self.viewer["height"].value == 0 and self.viewed["height"].value == 0:
-            self.multiplier = Decimal(1)
-        else:
-            self.multiplier = self.viewed["height"].value / self.viewer["height"].value
-
-        viewangle = calcViewAngle(self.viewer["height"].value, self.viewed["height"].value)
-        self.lookangle = abs(viewangle)
-        self.lookdirection = "up" if viewangle >= 0 else "down"
-
-    def __str__(self):
-        return f"<PersonSpeedComparison VIEWER = {self.viewer!r}, VIEWED = {self.viewed!r}, \
-            VIEWERTOVIEWED = {self.viewer!r}, VIEWEDTOVIEWER = {self.viewed!r}>"
-
-    def __repr__(self):
-        return str(self)
-
-    # TODO: CamelCase
-    def getStatEmbed(self, key: str):
-        try:
-            mapped_key = statmap[key]
-        except KeyError:
-            return None
-
-        stat = self.viewed[mapped_key]
-
-        if stat.value is None:
-            return None
-        elif not isinstance(stat.value, SV):
-            return None
-
-        return Embed(
-            title = f"To move the distance of {self.viewed["nickname"].value}'s {stat.title.lower()}, it would take {self.viewer["nickname"].value}...",
-            description = speedcalc(self.viewer, stat.value, speed = True, include_relative = True, foot = mapped_key == "footlength"))
-
-    # TODO: CamelCase
-    async def toEmbed(self, requesterID = None):
-        requestertag = f"<@!{requesterID}>"
-        embed = Embed(
-            title=f"Speed/Distance Comparison of {self.viewed["nickname"].value} and {self.viewer["nickname"].value}",
-            description=f"*Requested by {requestertag}*",
-            color=colors.purple
-        )
-        # value=(speedcalc(self.viewer, self.viewed["height"].value))
-        embed.set_author(name=f"SizeBot {__version__}", icon_url=compareicon)
-        embed.add_field(name=f"**{self.viewer["nickname"].value}** Speeds", value=self.viewer.stats_by_key["simplespeeds+"].body, inline=False)
-
-        embed.add_field(name="Height", value=speedcalc(self.viewer, self.viewed["height"].value, include_relative = True), inline=True)  # hardcode height because it's weird
-        embed.add_field(name="Foot Length", value=speedcalc(self.viewer, self.viewed["footlength"].value, include_relative = True, foot = True), inline=True)  # hardcode height because it's weird
-        for stat in self.viewed.stats:
-            if stat.is_shown and self.viewed[stat.key].value is not None and isinstance(self.viewed[stat.key].value, SV) and stat.key != "terminalvelocity":
-                embed.add_field(name = stat.title, value=(speedcalc(self.viewer, self.viewed[stat.key].value, include_relative = True, foot = stat.key == "footlength")))
-
-        embed.set_footer(text=(f"{self.viewed["nickname"].value} is {self.multiplier:,.3}x taller than {self.viewer["nickname"].value}."))
-
-        return embed
-
-
-class PersonStats:
-    def __init__(self, userdata: User):
-        self.nickname = userdata.nickname                               # USED
-        self.tag = userdata.tag                                         # UNUSED
-
-        # Use the new statbox
-        self.basestats = StatBox.load(userdata.stats)                   # UNUSED
-        self.stats = self.basestats.scale(userdata.scale)               # UNUSED
-
-        # TODO: There's not a good way of getting these yet:
-
-        self.viewscale = userdata.viewscale                             # USED
-        self.footname = userdata.footname                               # USED
-        self.hairname = userdata.hairname                               # USED
-
-        # Base stats
-        self.scale = userdata.scale                                     # UNUSED
-        self.baseheight = self.basestats["height"].value                # UNUSED
-        self.baseweight = self.basestats["weight"].value                # UNUSED
-        self.pawtoggle = userdata.pawtoggle                             # UNUSED
-        self.furtoggle = userdata.furtoggle                             # UNUSED
-
-        # What do I do with these?
-        self.macrovision_model = userdata.macrovision_model             # UNUSED
-        self.macrovision_view = userdata.macrovision_view               # UNUSED
-
-        # Other stats
-        self.height = self.stats["height"].value                        # USED
-        self.weight = self.stats["weight"].value                        # UNUSED
-        self.width = self.stats["width"].value                          # USED
-
-        # These are like, the user settable ones?
-        self.hairlength = self.stats["hairlength"].value                # UNUSED
-        self.taillength = self.stats["taillength"].value                # UNUSED
-        self.earheight = self.stats["earheight"].value                  # UNUSED
-        self.liftstrength = self.stats["liftstrength"].value            # UNUSED
-        self.footlength = self.stats["footlength"].value                # USED
-
-        # How does this one work??
-        self.shoesize = self.stats["shoesize"].value                    # UNUSED
-
-        # TODO: Is this accounted for in the new implementation?:
-        # if userdata.pawtoggle:
-        #     base_footwidth = SV(base_footlength * Decimal("2/3"))   # TODO: Temp number?
-        # else:
-        #     base_footwidth = SV(base_footlength * Decimal("2/5"))
-        # self.footwidth = SV(base_footwidth * self.scale)
-        self.footwidth = self.stats["footwidth"].value                        # USED
-
-        # OK, here's the stuff StatBox was actually made for.
-        self.toeheight = self.stats["toeheight"].value                        # UNUSED
-        self.shoeprintdepth = self.stats["shoeprintdepth"].value              # UNUSED
-        self.pointerlength = self.stats["pointerlength"].value                # UNUSED
-        self.thumbwidth = self.stats["thumbwidth"].value                      # UNUSED
-        self.fingertiplength = self.stats["fingertiplength"].value            # USED
-        self.fingerprintdepth = self.stats["fingerprintdepth"].value          # UNUSED
-        self.threadthickness = self.stats["threadthickness"].value            # UNUSED
-        self.hairwidth = self.stats["hairwidth"].value                        # UNUSED
-        self.nailthickness = self.stats["nailthickness"].value                # UNUSED
-        self.eyewidth = self.stats["eyewidth"].value                          # UNUSED
-        self.jumpheight = self.stats["jumpheight"].value                      # UNUSED
-
-        # Yeah, I don't think we recreated these.
-        # =======================================
-        self.avgheightcomp = SV(AVERAGE_HEIGHT * self.stats["viewscale"].value)        # USED
-        self.avgweightcomp = WV(DEFAULT_WEIGHT * self.stats["viewscale"].value ** 3)   # UNUSED
-
-        viewangle = calcViewAngle(self.height, average_height)
-        self.avglookangle = abs(viewangle)                              # UNUSED
-        self.avglookdirection = "up" if viewangle >= 0 else "down"      # UNUSED
-
-        # base_average_ratio = self.baseheight / average_height  # TODO: Make this a property on userdata?
-        # 11/26/2023: Wait, don't, do something else
-        # =======================================
-
-        # Speeds
-        self.walkperhour = self.stats["walkperhour"].value                    # USED
-        self.runperhour = self.stats["runperhour"].value                      # USED
-        self.swimperhour = self.stats["swimperhour"].value                    # USED
-        self.climbperhour = self.stats["climbperhour"].value                  # USED
-        self.crawlperhour = self.stats["crawlperhour"].value                  # USED
-        self.driveperhour = self.stats["driveperhour"].value                  # UNUSED
-        self.spaceshipperhour = self.stats["spaceshipperhour"].value          # UNUSED
-
-        # This got ignored in the port somehow.
-        # self.spaceshipperhour = SV(average_spaceshipperhour * self.scale)
-
-        # Step lengths
-        self.walksteplength = self.stats["walksteplength"].value              # USED
-        self.runsteplength = self.stats["runsteplength"].value                # UNUSED
-        self.climbsteplength = self.stats["climbsteplength"].value            # UNUSED
-        self.crawlsteplength = self.stats["crawlsteplength"].value            # UNUSED
-        self.swimsteplength = self.stats["swimsteplength"].value              # UNUSED
-
-        # The rest of it, I guess.
-        self.horizondistance = self.stats["horizondistance"].value            # UNUSED
-        self.terminalvelocity = self.stats["terminalvelocity"].value          # UNUSED
-        self.fallproof = self.stats["fallproof"].value                        # UNUSED
-        self.fallproofcheck = self.stats["fallprooficon"].value               # UNUSED
-        self.visibility = self.stats["visibility"].value                      # UNUSED
-
-        self.simplespeeds = self.stats["simplespeeds+"].body
-
-    # TODO: CamelCase
-    def getFormattedStat(self, key: str) -> str:
-        # "foot": f"'s {self.footname.lower()} is **{self.footlength:,.3mu}** long and **{self.footwidth:,.3mu}** wide. ({self.shoesize})",
-        try:
-            mapped_key = statmap[key]
-        except KeyError:
-            return None
-
-        returndict = {s.key: s.string + f"{'\n*That\'s about ' + format_close_object_smart(s.value) + '.*' if isinstance(s.value, (SV, WV)) else ''}" for s in self.stats}
-
-        return_stat = returndict.get(mapped_key)
-        return return_stat
-
-    def __repr__(self):
-        return (f"<PersonStats NICKNAME = {self.stats['nickname'].values!r}>")
-
-    def __str__(self):
-        return repr(self)
-
-    # TODO: CamelCase
-    def toEmbed(self, requesterID = None):
-        requestertag = f"<@!{requesterID}>"
-        embed = Embed(title=f"Stats for {self.stats['nickname'].value}",
-                      description=f"*Requested by {requestertag}*",
-                      color=colors.cyan)
-        embed.set_author(name=f"SizeBot {__version__}")
-
-        for stat in self.stats:
-            if stat.is_shown:
-                embed.add_field(**stat.embed)
-=======
 class EmbedToSend(TypedDict):
     embed: str
->>>>>>> 678eabf2
 
 
 class StrToSend(TypedDict):
@@ -810,18 +431,6 @@
                     inline=stat.definition.inline
                 )
 
-<<<<<<< HEAD
-    return embed
-
-
-def get_keypoints_embed(userdata: User, requesterID = None):
-    stats = StatBox.load(userdata.stats).scale(userdata.scale)
-    requestertag = f"<@!{requesterID}>"
-    embed = Embed(title=f"Keypoints for {userdata.nickname}",
-                  description=f"*Requested by {requestertag}*",
-                  color=colors.cyan)
-    embed.set_author(name=f"SizeBot {__version__}")
-=======
     return {"embed": embed}
 
 
@@ -834,37 +443,11 @@
                   color=colors.cyan)
     embed.set_author(name=f"SizeBot {__version__}")
 
->>>>>>> 678eabf2
     for stat in stats:
         if "keypoint" in stat.tags:
             lookslike = format_close_object_smart(stat.value)
             embed.add_field(name = stat.title, value = f"{stat.body}\n*~{lookslike}*")
 
-<<<<<<< HEAD
-    return embed
-
-
-# TODO: CamelCase
-def calcViewAngle(viewer: Decimal, viewee: Decimal) -> Decimal:
-    viewer = abs(Decimal(viewer))
-    viewee = abs(Decimal(viewee))
-    if viewer.is_infinite() and viewee.is_infinite():
-        viewer = Decimal(1)
-        viewee = Decimal(1)
-    elif viewer.is_infinite():
-        viewer = Decimal(1)
-        viewee = Decimal(0)
-    elif viewee.is_infinite():
-        viewer = Decimal(0)
-        viewee = Decimal(1)
-    elif viewee == 0 and viewer == 0:
-        viewer = Decimal(1)
-        viewee = Decimal(1)
-    viewdistance = viewer / 2
-    heightdiff = viewee - viewer
-    viewangle = Decimal(math.degrees(math.atan(heightdiff / viewdistance)))
-    return viewangle
-=======
     return {"embed": embed}
 
 
@@ -888,5 +471,4 @@
 def get_stat_body(stats: StatBox, stat: Stat) -> str:
     if not stat.is_set:
         return f"{stats['nickname'].value} doesn't have that stat."
-    return stat.body
->>>>>>> 678eabf2
+    return stat.body