import os
from decimal import Decimal, InvalidOperation

import discord
from discord.ext import commands

# TODO: Fix this...
from globalsb import NICK, DISP, CHEI, BHEI, BWEI, DENS, UNIT, SPEC
from globalsb import read_user, folder, getnum, getlet, isFeetAndInchesAndIfSoFixIt, place_value
from globalsb import defaultheight, defaultweight, defaultdensity, inch
from globalsb import fromSVacc, fromSVUSA, fromSV, fromWV, fromWVUSA, toShoeSize, toSV

import digilogger as logger

# TODO: Move to units module
# Conversion constants
footfactor = Decimal(1) / Decimal(7)
footwidthfactor = footfactor / Decimal(2.5)
footthickfactor = Decimal(1) / Decimal(65)
thumbfactor = Decimal(1) / Decimal(26)
fingerprintfactor = Decimal(1) / Decimal(35080)
hairwidthfactor = Decimal(1) / Decimal(23387)


class StatsCog(commands.Cog):
    def __init__(self, bot):
        self.bot = bot

    @commands.command()
    async def stats(self, ctx, who: discord.Member = None):
        if who is None:
            who = ctx.message.author

        whoid = str(who.id)
        if not os.path.exists(folder + "/users/" + whoid + ".txt"):
            # User file missing
            await ctx.send(
                "Sorry! User isn't registered with SizeBot.\n"
                "To register, use the `&register` command.",
                delete_after=5)
            return

        user1 = read_user(whoid)
        readableheight = fromSVacc(user1[CHEI])
        readablefootheight = fromSVacc(Decimal(user1[CHEI]) * footfactor)
        readablefootUSAheight = fromSVUSA(Decimal(user1[CHEI]) * footfactor)
        readablefootthick = fromSVacc(Decimal(user1[CHEI]) * footthickfactor)
        readablefootUSAthick = fromSVUSA(Decimal(user1[CHEI]) * footthickfactor)
        readableUSAheight = fromSVUSA(user1[CHEI])
        userbaseh = fromSV(user1[BHEI])
        userbasehusa = fromSVUSA(user1[BHEI])
        userbasew = fromWV(user1[BWEI])
        userbasewusa = fromWVUSA(user1[BWEI])
        density = Decimal(user1[DENS])
        multiplier = Decimal(user1[CHEI]) / Decimal(user1[BHEI])
        basemult = Decimal(user1[CHEI]) / Decimal(defaultheight)
        multipliercubed = multiplier**3
        basemultcubed = basemult**3
        baseweight = Decimal(user1[BWEI])
        weightmath = (baseweight * (multipliercubed)) * density
        readableweight = fromWV(weightmath)
        readableUSAweight = fromWVUSA(weightmath)
        normalheight = fromSVacc(Decimal(defaultheight) / Decimal(basemult))
        normalUSAheight = fromSVUSA(Decimal(defaultheight) / Decimal(basemult))
        normalweight = fromWV(Decimal(defaultweight) / Decimal(basemultcubed))
        normalUSAweight = fromWVUSA(Decimal(defaultweight) / Decimal(basemultcubed))
        thumbsize = fromSVacc(Decimal(user1[CHEI]) * thumbfactor)
        thumbsizeUSA = fromSVUSA(Decimal(user1[CHEI]) * thumbfactor)
        footheight = Decimal(user1[CHEI]) * footfactor
        footwidth = fromSV(Decimal(user1[CHEI]) * footwidthfactor)
        footwidthUSA = fromSVUSA(Decimal(user1[CHEI]) * footwidthfactor)
        footlengthinches = Decimal(user1[CHEI]) * footfactor / inch
        footlengthinches = round(footlengthinches, 3)
        shoesize = toShoeSize(footlengthinches)
        fingerprintdepth = fromSVacc(Decimal(user1[CHEI]) * fingerprintfactor)
        fingerprintdepthUSA = fromSVUSA(Decimal(user1[CHEI]) * fingerprintfactor)
        hairwidth = fromSVacc(Decimal(user1[CHEI]) * hairwidthfactor)
        hairwidthUSA = fromSVUSA(Decimal(user1[CHEI]) * hairwidthfactor)
        hcms = place_value(round(multiplier, 3))
        hbms = place_value(round(basemult, 3))
        wcms = place_value(round(multipliercubed * density, 3))
        wbms = place_value(round(basemultcubed * density, 3))
        if multiplier > 999999999999999:
            hcms = "{:.2e}".format(multiplier)
        if basemult > 999999999999999:
            hbms = "{:.2e}".format(basemult)
        if multipliercubed > 999999999999999:
            wcms = "{:.2e}".format(multipliercubed * density)
        if basemultcubed > 999999999999999:
            wbms = "{:.2e}".format(basemultcubed * density)

        await ctx.send(
            f"**<@{whoid}> Stats:**\n"
            f"Current Height: {readableheight} | {readableUSAheight} ({hcms}x character base, {hbms}x normal)\n"
            f"Current Weight: {readableweight} | {readableUSAweight} ({wcms}x charbase, {wbms}x norm)\n"
            f"Current Density: {density}x\n"
            f"Foot Length: {readablefootheight} | {readablefootUSAheight} ({shoesize})\n"
            f"Foot Width: {footwidth} | {footwidthUSA}\n"
            f"Toe Height: {readablefootthick} | {readablefootUSAthick}\n"
            f"Thumb Size: {thumbsize} | {thumbsizeUSA}\n"
            f"Fingerprint Depth: {fingerprintdepth} | {fingerprintdepthUSA}\n"
            f"Hair Width: {hairwidth} | {hairwidthUSA}\n"
            f"Size of a Normal Man (Comparative) {normalheight} | {normalUSAheight}\n"
            f"Weight of a Normal Man (Comparative) {normalweight} | {normalUSAweight}\n"
            f"Character Bases: {userbaseh}, {userbasehusa} | {userbasew}, {userbasewusa}")
        print(f"Stats for {user1} sent.")
        pass

    @commands.command()
    async def statsraw(self, ctx, heightstring: str = None):
        if heightstring is None:
            heightstring = "5.5ft"

        heightstring = isFeetAndInchesAndIfSoFixIt(heightstring)

        height = toSV(getnum(heightstring), getlet(heightstring))
        userarray = [
            "Raw\n",
            "Y\n",
            height,
            defaultheight,
            defaultweight,
            defaultdensity,
            "M\n",
            "None\n"
        ]
        readableheight = fromSVacc(userarray[CHEI])
        readablefootheight = fromSVacc(Decimal(userarray[CHEI]) * footfactor)
        readablefootUSAheight = fromSVUSA(Decimal(userarray[CHEI]) * footfactor)
        readablefootthick = fromSVacc(Decimal(userarray[CHEI]) * footthickfactor)
        readablefootUSAthick = fromSVUSA(Decimal(userarray[CHEI]) * footthickfactor)
        readableUSAheight = fromSVUSA(userarray[CHEI])
        userbaseh = fromSV(userarray[BHEI])
        userbasehusa = fromSVUSA(userarray[BHEI])
        userbasew = fromWV(userarray[BWEI])
        userbasewusa = fromWVUSA(userarray[BWEI])
        density = Decimal(userarray[DENS])
        multiplier = Decimal(userarray[CHEI]) / Decimal(userarray[BHEI])
        basemult = Decimal(userarray[CHEI]) / Decimal(defaultheight)
        multipliercubed = multiplier**3
        basemultcubed = basemult**3
        baseweight = Decimal(userarray[BWEI])
        weightmath = (baseweight * (multipliercubed)) * density
        readableweight = fromWV(weightmath)
        readableUSAweight = fromWVUSA(weightmath)
        normalheight = fromSVacc(Decimal(defaultheight) / Decimal(basemult))
        normalUSAheight = fromSVUSA(Decimal(defaultheight) / Decimal(basemult))
        normalweight = fromWV(Decimal(defaultweight) / Decimal(basemultcubed))
        normalUSAweight = fromWVUSA(Decimal(defaultweight) / Decimal(basemultcubed))
        thumbsize = fromSVacc(Decimal(userarray[CHEI]) * thumbfactor)
        thumbsizeUSA = fromSVUSA(Decimal(userarray[CHEI]) * thumbfactor)
        footheight = Decimal(userarray[CHEI]) * footfactor
        footwidth = fromSV(Decimal(userarray[CHEI]) * footwidthfactor)
        footwidthUSA = fromSVUSA(Decimal(userarray[CHEI]) * footwidthfactor)
        footlengthinches = Decimal(userarray[CHEI]) * footfactor / inch
        shoesize = toShoeSize(footlengthinches)
        fingerprintdepth = fromSVacc(Decimal(userarray[CHEI]) * fingerprintfactor)
        fingerprintdepthUSA = fromSVUSA(Decimal(userarray[CHEI]) * fingerprintfactor)
        hairwidth = fromSVacc(Decimal(userarray[CHEI]) * hairwidthfactor)
        hairwidthUSA = fromSVUSA(Decimal(userarray[CHEI]) * hairwidthfactor)
        hcms = place_value(round(multiplier, 3))
        hbms = place_value(round(basemult, 3))
        wcms = place_value(round(multipliercubed * density, 3))
        wbms = place_value(round(basemultcubed * density, 3))
        if multiplier > 999999999999999:
            hcms = "{:.2e}".format(multiplier)
        if basemult > 999999999999999:
            hbms = "{:.2e}".format(basemult)
        if multipliercubed > 999999999999999:
            wcms = "{:.2e}".format(multipliercubed * density)
        if basemultcubed > 999999999999999:
            wbms = "{:.2e}".format(basemultcubed * density)

        await ctx.send(
            f"**{heightstring} Stats:**\n"
            f"Current Height: {readableheight} | {readableUSAheight} ({hbms}x normal)\n"
            f"Current Weight: {readableweight} | {readableUSAweight} ({wbms}x normal)\n"
            f"Foot Length: {readablefootheight} | {readablefootUSAheight} ({shoesize})\n"
            f"Foot Width: {footwidth} | {footwidthUSA}\n"
            f"Toe Height: {readablefootthick} | {readablefootUSAthick}\n"
            f"Thumb Size: {thumbsize} | {thumbsizeUSA}\n"
            f"Fingerprint Depth: {fingerprintdepth} | {fingerprintdepthUSA}\n"
            f"Hair Width: {hairwidth} | {hairwidthUSA}\n"
            f"Size of a Normal Man (Comparative) {normalheight} | {normalUSAheight}\n"
            f"Weight of a Normal Man (Comparative) {normalweight} | {normalUSAweight}")
        print(f"Stats for {heightstring} sent.")
        pass

    @commands.command()
    async def compare(self, ctx, user1: discord.Member = None, user2: discord.Member = None):
        if user2 is None:
            user2 = ctx.message.author

        if user1 is None:
            await ctx.send("Please use either two parameters to compare two people, or one to compare with yourself.", delete_after=5)
            return

        user1id = str(user1.id)
        user2id = str(user2.id)
        user1tag = f"<@{user1id}>"
        user2tag = f"<@{user2id}>"

        if not os.path.exists(folder + "/users/" + user1id + ".txt") or not os.path.exists(folder + "/users/" + user2id + ".txt"):
            # User file missing
            await ctx.send(
                "Sorry! User isn't registered with SizeBot.\n"
                "To register, use the `& register` command.",
                delete_after=5)
            return

        user1 = read_user(user1id)
        user2 = read_user(user2id)

        output = self.compare_users(user1tag, user1, user2tag, user2)
        await ctx.send(output)
        print(f"Compared {user1} and {user2}")

    @commands.command()
    async def compareraw(self, ctx, height: str = None, user1: discord.Member = None):
        if height is None:
            height = "5.5ft"

        height = isFeetAndInchesAndIfSoFixIt(height)
        height = toSV(getnum(height), getlet(height))

        if user1 is None:
            user1id = str(ctx.message.author.id)
        else:
            user1id = str(user1.id)

        user1tag = f"<@{user1id}>"
        user2tag = f"**Raw**"

        if not os.path.exists(folder + "/users/" + user1id + ".txt"):
            # User file missing
            await ctx.send(
                "Sorry! User isn't registered with SizeBot.\n"
                "To register, use the `& register` command.",
                delete_after=5)
            return

        user1 = read_user(ctx.message.author.id)
        # TODO: Check if user is registered
        user2 = [
            "Raw\n",
            "Y\n",
            height,
            defaultheight,
            defaultweight,
            defaultdensity,
            "M\n",
            "None\n"
        ]

        output = self.compare_users(user1tag, user1, user2tag, user2)
        await ctx.send(output)
        print(f"Compared {ctx.message.author.name} and {height}")

    def compare_users(self, user1tag, user1, user2tag, user2):
        if Decimal(user1[CHEI]) == Decimal(user2[CHEI]):
            return f"{user1tag} and {user2tag} match 1 to 1."

        if Decimal(user1[CHEI]) > Decimal(user2[CHEI]):
            biguser = user1
            bigusertag = user1tag
            smalluser = user2
            smallusertag = user2tag
        else:
            biguser = user2
            bigusertag = user2tag
            smalluser = user1
            smallusertag = user1tag

        # Compare
        bch = Decimal(biguser[CHEI])
        bbh = Decimal(biguser[BHEI])
        sch = Decimal(smalluser[CHEI])
        sbh = Decimal(smalluser[BHEI])
        bbw = Decimal(biguser[BWEI])
        sbw = Decimal(smalluser[BWEI])
        bd = Decimal(biguser[DENS])
        sd = Decimal(smalluser[DENS])
        bigmult = bch / bbh
        smallmult = sch / sbh
        bcw = bbw * (bigmult ** 3) * bd
        scw = sbw * (smallmult ** 3) * sd
        diffmult = bigmult / smallmult
        b2sh = bbh * diffmult
        s2bh = sbh / diffmult
        b2sw = bbw * (diffmult ** 3)
        s2bw = sbw / (diffmult ** 3)
        bigtosmallheight = fromSVacc(b2sh)
        smalltobigheight = fromSVacc(s2bh)
        bigtosmallheightUSA = fromSVUSA(b2sh)
        smalltobigheightUSA = fromSVUSA(s2bh)
        bigtosmallfoot = fromSVacc(b2sh * footfactor)
        smalltobigfoot = fromSVacc(s2bh * footfactor)
        bigtosmallfootUSA = fromSVUSA(b2sh * footfactor)
        smalltobigfootUSA = fromSVUSA(s2bh * footfactor)
        bigtosmallshoe = toShoeSize(b2sh * footfactor / inch)
        smalltobigshoe = toShoeSize(s2bh * footfactor / inch)
        bigtosmallweight = fromWV(b2sw)
        smalltobigweight = fromWV(s2bw)
        bigtosmallweightUSA = fromWVUSA(b2sw)
        smalltobigweightUSA = fromWVUSA(s2bw)
        bigtosmallfootwidth = fromSVacc(b2sh * footwidthfactor)
        smalltobigfootwidth = fromSVacc(s2bh * footwidthfactor)
        bigtosmallfootwidthUSA = fromSVUSA(b2sh * footwidthfactor)
        smalltobigfootwidthUSA = fromSVUSA(s2bh * footwidthfactor)
        bigtosmallfootthick = fromSVacc(b2sh * footthickfactor)
        smalltobigfootthick = fromSVacc(s2bh * footthickfactor)
        bigtosmallfootthickUSA = fromSVUSA(b2sh * footthickfactor)
        smalltobigfootthickUSA = fromSVUSA(s2bh * footthickfactor)
        bigtosmallthumb = fromSVacc(b2sh * thumbfactor)
        smalltobigthumb = fromSVacc(s2bh * thumbfactor)
        bigtosmallthumbUSA = fromSVUSA(b2sh * thumbfactor)
        smalltobigthumbUSA = fromSVUSA(s2bh * thumbfactor)
        bigtosmallfingerprint = fromSVacc(b2sh * fingerprintfactor)
        smalltobigfingerprint = fromSVacc(s2bh * fingerprintfactor)
        bigtosmallfingerprintUSA = fromSVUSA(b2sh * fingerprintfactor)
        smalltobigfingerprintUSA = fromSVUSA(s2bh * fingerprintfactor)
        bigtosmallhairwidth = fromSVacc(b2sh * hairwidthfactor)
        smalltobighairwidth = fromSVacc(s2bh * hairwidthfactor)
        bigtosmallhairwidthUSA = fromSVUSA(b2sh * hairwidthfactor)
        smalltobighairwidthUSA = fromSVUSA(s2bh * hairwidthfactor)
        timestaller = place_value(round((bch / sch), 3))

        # Print compare
        return (
            "**Comparison:**\n"
            f"{bigusertag} is really: {fromSVacc(bch)} / {fromSVUSA(bch)} | {fromWV(bcw)} / {fromWVUSA(bcw)}.\n"
            f"To {smallusertag}, {bigusertag} looks:\n"
            f"  Height: {bigtosmallheight} / {bigtosmallheightUSA}\n"
            f"  Weight: {bigtosmallweight} / {bigtosmallweightUSA}\n"
            f"  Foot Length: {bigtosmallfoot} / {bigtosmallfootUSA} ({bigtosmallshoe})\n"
            f"  Foot Width: {bigtosmallfootwidth} / {bigtosmallfootwidthUSA}\n"
            f"  Toe Height: {bigtosmallfootthick} / {bigtosmallfootthickUSA}\n"
            f"  Thumb Size: {bigtosmallthumb} / {bigtosmallthumbUSA}\n"
            f"  Fingerprint Depth: {bigtosmallfingerprint} / {bigtosmallfingerprintUSA}\n"
            f"  Hair Width: {bigtosmallhairwidth} / {bigtosmallhairwidthUSA}\n"
            "\n"
            f"{bigusertag} is {timestaller}x taller than {smallusertag}.\n"
            "\n"
            f"{smallusertag} is really: {fromSVacc(sch)} / {fromSVUSA(sch)} | {fromWV(scw)} / {fromWVUSA(scw)}\n"
            f"To {bigusertag}, {smallusertag} looks:\n"
            f"  Height: {smalltobigheight} / {smalltobigheightUSA}\n"
            f"  Weight: {smalltobigweight} / {smalltobigweightUSA}\n"
            f"  Foot Length: {smalltobigfoot} / {smalltobigfootUSA} ({smalltobigshoe})\n"
            f"  Foot Width: {smalltobigfootwidth} / {smalltobigfootwidthUSA}\n"
            f"  Toe Height: {smalltobigfootthick} / {smalltobigfootthickUSA}\n"
            f"  Thumb Size: {smalltobigthumb} / {smalltobigthumbUSA}\n"
            f"  Fingerprint Depth: {smalltobigfingerprint} / {smalltobigfingerprintUSA}\n"
            f"  Hair Width: {smalltobighairwidth} / {smalltobighairwidthUSA}\n")

    @stats.error
<<<<<<< HEAD
=======
    async def stats_handler(self, ctx, error):
        if isinstance(error, InvalidOperation):
            await ctx.send(
                "SizeBot cannot perform this action due to a math error.\n"
                f"Are you too big, {ctx.message.author.id}?")
        await print_error(ctx, error)

>>>>>>> f7d69f0b
    @statsraw.error
    @logger.err2console
    async def stats_handler(self, ctx, error):
        if isinstance(error, InvalidOperation):
            await ctx.send(
                "SizeBot cannot perform this action due to a math error.\n"
                f"Are you too big, {ctx.message.author.id}?")
<<<<<<< HEAD
        else:
            await ctx.send(f"Error? {error}")

    @compare.error
    @compareraw.error
    @logger.err2console
    async def compare_handler(self, ctx, error):
        await ctx.send(f"Error? {error}")
=======
        await print_error(ctx, error)

    @compare.error
    async def compare_handler(self, ctx, error):
        await print_error(ctx, error)

    @compareraw.error
    async def compareraw_handler(self, ctx, error):
        await print_error(ctx, error)
>>>>>>> f7d69f0b


# Necessary
def setup(bot):
    bot.add_cog(StatsCog(bot))<|MERGE_RESOLUTION|>--- conflicted
+++ resolved
@@ -353,16 +353,6 @@
             f"  Hair Width: {smalltobighairwidth} / {smalltobighairwidthUSA}\n")
 
     @stats.error
-<<<<<<< HEAD
-=======
-    async def stats_handler(self, ctx, error):
-        if isinstance(error, InvalidOperation):
-            await ctx.send(
-                "SizeBot cannot perform this action due to a math error.\n"
-                f"Are you too big, {ctx.message.author.id}?")
-        await print_error(ctx, error)
-
->>>>>>> f7d69f0b
     @statsraw.error
     @logger.err2console
     async def stats_handler(self, ctx, error):
@@ -370,7 +360,6 @@
             await ctx.send(
                 "SizeBot cannot perform this action due to a math error.\n"
                 f"Are you too big, {ctx.message.author.id}?")
-<<<<<<< HEAD
         else:
             await ctx.send(f"Error? {error}")
 
@@ -379,17 +368,6 @@
     @logger.err2console
     async def compare_handler(self, ctx, error):
         await ctx.send(f"Error? {error}")
-=======
-        await print_error(ctx, error)
-
-    @compare.error
-    async def compare_handler(self, ctx, error):
-        await print_error(ctx, error)
-
-    @compareraw.error
-    async def compareraw_handler(self, ctx, error):
-        await print_error(ctx, error)
->>>>>>> f7d69f0b
 
 
 # Necessary
